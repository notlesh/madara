--- conflicted
+++ resolved
@@ -226,7 +226,7 @@
         let chain_id = Felt252Wrapper(self.chain_id()?.0);
 
         Ok(DeclareTransactionResult {
-            transaction_hash: transaction.compute_hash::<H>(chain_id, false).into(),
+            transaction_hash: transaction.compute_hash::<H>(chain_id, false, None).into(),
             class_hash: class_hash.0,
         })
     }
@@ -257,7 +257,7 @@
 
         let chain_id = Felt252Wrapper(self.chain_id()?.0);
 
-        Ok(InvokeTransactionResult { transaction_hash: transaction.compute_hash::<H>(chain_id, false).into() })
+        Ok(InvokeTransactionResult { transaction_hash: transaction.compute_hash::<H>(chain_id, false, None).into() })
     }
 
     /// Add an Deploy Account Transaction
@@ -292,7 +292,7 @@
         };
 
         Ok(DeployAccountTransactionResult {
-            transaction_hash: transaction.compute_hash::<H>(chain_id, false).into(),
+            transaction_hash: transaction.compute_hash::<H>(chain_id, false, None).into(),
             contract_address: account_address.into(),
         })
     }
@@ -557,14 +557,8 @@
         let parent_blockhash = block.header().parent_block_hash;
         let block_with_tx_hashes = BlockWithTxHashes {
             transactions: transaction_hashes,
-<<<<<<< HEAD
-            status: starknet_core::types::BlockStatus::from(block.header().status),
-            block_hash: blockhash.into(),
-=======
-            // TODO: Status hardcoded, get status from block
-            status: BlockStatus::AcceptedOnL2,
+            // status: starknet_core::types::BlockStatus::from(block.header().status),
             block_hash: block_hash.into(),
->>>>>>> d4862bdd
             parent_hash: parent_blockhash.into(),
             block_number: block.header().block_number,
             new_root: block.header().global_state_root.into(),
@@ -607,121 +601,6 @@
         Ok(Felt(chain_id.0))
     }
 
-<<<<<<< HEAD
-    /// Submit a new declare transaction to be added to the chain
-    ///
-    /// # Arguments
-    ///
-    /// * `declare_transaction` - the declare transaction to be added to the chain
-    ///
-    /// # Returns
-    ///
-    /// * `declare_transaction_result` - the result of the declare transaction
-    async fn add_declare_transaction(
-        &self,
-        declare_transaction: BroadcastedDeclareTransaction,
-    ) -> RpcResult<DeclareTransactionResult> {
-        let best_block_hash = self.client.info().best_hash;
-
-        let transaction: UserTransaction = declare_transaction.try_into().map_err(|e| {
-            error!("Failed to convert BroadcastedDeclareTransaction to UserTransaction, error: {e}");
-            StarknetRpcApiError::InternalServerError
-        })?;
-        let class_hash = match transaction {
-            UserTransaction::Declare(ref tx, _) => tx.class_hash(),
-            _ => Err(StarknetRpcApiError::InternalServerError)?,
-        };
-
-        let current_block_hash = self.client.info().best_hash;
-        let contract_class = self
-            .overrides
-            .for_block_hash(self.client.as_ref(), current_block_hash)
-            .contract_class_by_class_hash(current_block_hash, (*class_hash).into());
-        if let Some(contract_class) = contract_class {
-            error!("Contract class already exists: {:?}", contract_class);
-            return Err(StarknetRpcApiError::ClassAlreadyDeclared.into());
-        }
-
-        let extrinsic = convert_transaction(self.client.clone(), best_block_hash, transaction.clone()).await?;
-
-        submit_extrinsic(self.pool.clone(), best_block_hash, extrinsic).await?;
-
-        let chain_id = Felt252Wrapper(self.chain_id()?.0);
-
-        Ok(DeclareTransactionResult {
-            transaction_hash: transaction.compute_hash::<H>(chain_id, false, None).into(),
-            class_hash: class_hash.0,
-        })
-    }
-
-    /// Add an Invoke Transaction to invoke a contract function
-    ///
-    /// # Arguments
-    ///
-    /// * `invoke tx` - <https://docs.starknet.io/documentation/architecture_and_concepts/Blocks/transactions/#invoke_transaction>
-    ///
-    /// # Returns
-    ///
-    /// * `transaction_hash` - transaction hash corresponding to the invocation
-    async fn add_invoke_transaction(
-        &self,
-        invoke_transaction: BroadcastedInvokeTransaction,
-    ) -> RpcResult<InvokeTransactionResult> {
-        let best_block_hash = self.client.info().best_hash;
-
-        let transaction: UserTransaction = invoke_transaction.try_into().map_err(|e| {
-            error!("Failed to convert BroadcastedInvokeTransaction to UserTransaction: {e}");
-            StarknetRpcApiError::InternalServerError
-        })?;
-
-        let extrinsic = convert_transaction(self.client.clone(), best_block_hash, transaction.clone()).await?;
-
-        submit_extrinsic(self.pool.clone(), best_block_hash, extrinsic).await?;
-
-        let chain_id = Felt252Wrapper(self.chain_id()?.0);
-
-        Ok(InvokeTransactionResult { transaction_hash: transaction.compute_hash::<H>(chain_id, false, None).into() })
-    }
-
-    /// Add an Deploy Account Transaction
-    ///
-    /// # Arguments
-    ///
-    /// * `deploy account transaction` - <https://docs.starknet.io/documentation/architecture_and_concepts/Blocks/transactions/#deploy_account_transaction>
-    ///
-    /// # Returns
-    ///
-    /// * `transaction_hash` - transaction hash corresponding to the invocation
-    /// * `contract_address` - address of the deployed contract account
-    async fn add_deploy_account_transaction(
-        &self,
-        deploy_account_transaction: BroadcastedDeployAccountTransaction,
-    ) -> RpcResult<DeployAccountTransactionResult> {
-        let best_block_hash = self.client.info().best_hash;
-
-        let transaction: UserTransaction = deploy_account_transaction.try_into().map_err(|e| {
-            error!("Failed to convert BroadcastedDeployAccountTransaction to UserTransaction, error: {e}",);
-            StarknetRpcApiError::InternalServerError
-        })?;
-
-        let extrinsic = convert_transaction(self.client.clone(), best_block_hash, transaction.clone()).await?;
-
-        submit_extrinsic(self.pool.clone(), best_block_hash, extrinsic).await?;
-
-        let chain_id = Felt252Wrapper(self.chain_id()?.0);
-        let account_address = match &transaction {
-            UserTransaction::DeployAccount(tx) => tx.account_address(),
-            _ => Err(StarknetRpcApiError::InternalServerError)?,
-        };
-
-        Ok(DeployAccountTransactionResult {
-            transaction_hash: transaction.compute_hash::<H>(chain_id, false, None).into(),
-            contract_address: account_address.into(),
-        })
-    }
-
-=======
->>>>>>> d4862bdd
     /// Estimate the fee associated with transaction
     ///
     /// # Arguments
@@ -798,12 +677,6 @@
         let transaction = block.transactions().get(index as usize).ok_or(StarknetRpcApiError::InvalidTxnIndex)?;
         let chain_id = self.chain_id()?;
 
-<<<<<<< HEAD
-        let transaction_hash = self
-            .get_cached_transaction_hashes(block.header().hash::<H>().into())
-            .map(|tx_hashes| h256_to_felt(*tx_hashes.get(index as usize).ok_or(StarknetRpcApiError::InvalidTxnIndex)?))
-            .unwrap_or_else(|| Ok(transaction.compute_hash::<H>(chain_id.0.into(), false, Some(block.header().block_number)).0))?;
-=======
         let opt_cached_transaction_hashes = self.get_cached_transaction_hashes(block.header().hash::<H>().into());
 
         let transaction_hash = if let Some(cached_tx_hashes) = opt_cached_transaction_hashes {
@@ -822,9 +695,8 @@
                     ))
                 })?
         } else {
-            transaction.compute_hash::<H>(chain_id.0.into(), false).0
+            transaction.compute_hash::<H>(chain_id.0.into(), false, Some(block.header().block_number)).0
         };
->>>>>>> d4862bdd
 
         Ok(to_starknet_core_tx(transaction.clone(), transaction_hash))
     }
@@ -845,18 +717,6 @@
         let opt_cached_transaction_hashes = self.get_cached_transaction_hashes(block.header().hash::<H>().into());
         let mut transactions = Vec::with_capacity(block.transactions().len());
         for (index, tx) in block.transactions().iter().enumerate() {
-<<<<<<< HEAD
-            let hash = transaction_hashes
-                .as_ref()
-                .map(|tx_hashes| {
-                    h256_to_felt(*tx_hashes.get(index).ok_or_else(|| {
-                        error!("Transaction hash not found at index: {index} in transaction hashes cache.");
-                        StarknetRpcApiError::InternalServerError
-                    })?)
-                })
-                .unwrap_or_else(|| Ok(tx.compute_hash::<H>(chain_id.0.into(), false, Some(block.header().block_number)).0))?;
-            transactions.push(to_starknet_core_tx(tx.clone(), hash));
-=======
             let tx_hash = if let Some(cached_tx_hashes) = opt_cached_transaction_hashes.as_ref() {
                 cached_tx_hashes
                     .get(index)
@@ -872,22 +732,15 @@
                         ))
                     })?
             } else {
-                tx.compute_hash::<H>(chain_id.0.into(), false).0
+                tx.compute_hash::<H>(chain_id.0.into(), false, Some(block.header().block_number)).0
             };
 
             transactions.push(to_starknet_core_tx(tx.clone(), tx_hash));
->>>>>>> d4862bdd
         }
 
         let block_with_txs = BlockWithTxs {
-            // TODO: Get status from block
-<<<<<<< HEAD
-            status: starknet_core::types::BlockStatus::from(block.header().status),
+            // status: starknet_core::types::BlockStatus::from(block.header().status),
             block_hash: block.header().hash::<H>().into(),
-=======
-            status: BlockStatus::AcceptedOnL2,
-            block_hash: block_hash.into(),
->>>>>>> d4862bdd
             parent_hash: block.header().parent_block_hash.into(),
             block_number: block.header().block_number,
             new_root: block.header().global_state_root.into(),
