--- conflicted
+++ resolved
@@ -25,10 +25,6 @@
     }
 }
 
-<<<<<<< HEAD
-
-pub async fn declare_tx_to_starknet_tx(declare_transaction: IntermediateDeclareTransaction, client: Arc<StarknetFeederGatewayClient>) -> Transaction {
-=======
 pub fn leading_bits(arr: &[u8; 32]) -> U256 {
     let mut count = 0;
     for x in arr {
@@ -41,9 +37,7 @@
     U256::from(count)
 }
 
-pub fn declare_tx_to_starknet_tx(declare_transaction: IntermediateDeclareTransaction) -> Transaction {
->>>>>>> d61d7734
-
+pub async fn declare_tx_to_starknet_tx(declare_transaction: IntermediateDeclareTransaction, client: Arc<StarknetFeederGatewayClient>) -> Transaction {
     let mut signature_vec: BoundedVec<Felt252Wrapper, MaxArraySize> = BoundedVec::new();
     for item in &declare_transaction.signature.0 {
         match signature_vec.try_push(Felt252Wrapper::try_from(item.bytes()).unwrap()) {
