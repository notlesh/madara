//! Contains the code required to fetch data from the feeder efficiently.
use std::str::FromStr;
use std::sync::{Arc, Mutex};
use std::time::Duration;

use itertools::Itertools;
use lazy_static::lazy_static;
use mc_storage::OverrideHandle;
use mp_block::state_update::StateUpdateWrapper;
use mp_commitments::StateCommitment;
use mp_contract::class::{ClassUpdateWrapper, ContractClassData, ContractClassWrapper};
use mp_felt::Felt252Wrapper;
use mp_storage::StarknetStorageSchemaVersion;
use reqwest::Url;
use serde::Deserialize;
use sp_core::H256;
<<<<<<< HEAD
use sp_runtime::traits::Block as BlockT;
use starknet_api::block::{BlockHash, BlockNumber};
use starknet_providers::sequencer::models::{Block, BlockId};
use starknet_providers::SequencerGatewayProvider;
=======
use sp_runtime::generic::{Block, Header};
use sp_runtime::traits::BlakeTwo256;
use sp_runtime::OpaqueExtrinsic;
use starknet_api::api_core::ClassHash;
use starknet_api::block::{BlockHash, BlockNumber};
use starknet_core::types::BlockId as BlockIdCore;
use starknet_ff::FieldElement;
use starknet_providers::sequencer::models::state_update::{DeclaredContract, DeployedContract};
use starknet_providers::sequencer::models::{BlockId, StateUpdate};
use starknet_providers::{Provider, SequencerGatewayProvider};
>>>>>>> 73e428f0
use tokio::sync::mpsc::Sender;
use tokio::task::JoinSet;

use crate::utility::get_block_hash_by_number;
use crate::CommandSink;

/// Contains the Starknet verified state on L2
#[derive(Debug, Clone, Deserialize)]
pub struct L2StateUpdate {
    pub global_root: StateCommitment,
    pub block_number: BlockNumber,
    pub block_hash: BlockHash,
}

lazy_static! {
    /// Shared latest L2 state update verified on L2
    pub static ref STARKNET_STATE_UPDATE: Arc<Mutex<L2StateUpdate>> = Arc::new(Mutex::new(L2StateUpdate {
        global_root: StateCommitment::default(),
        block_number: BlockNumber::default(),
        block_hash: BlockHash::default(),
    }));
}

lazy_static! {
    /// Shared latest block number and hash of chain
    static ref STARKNET_HIGHEST_BLOCK_HASH_AND_NUMBER: Arc<Mutex<(FieldElement, u64)>> = Arc::new(Mutex::new((FieldElement::default(), 0)));
}

/// The configuration of the worker responsible for fetching new blocks and state updates from the
/// feeder.
#[derive(Clone, Debug)]
pub struct FetchConfig {
    /// The URL of the sequencer gateway.
    pub gateway: Url,
    /// The URL of the feeder gateway.
    pub feeder_gateway: Url,
    /// The ID of the chain served by the sequencer gateway.
    pub chain_id: starknet_ff::FieldElement,
    /// The number of tasks spawned to fetch blocks and state updates.
    pub workers: u32,
    /// Whether to play a sound when a new block is fetched.
    pub sound: bool,
}

impl Default for FetchConfig {
    fn default() -> Self {
        FetchConfig {
            // Provide default values for each field of FetchConfig
            gateway: Url::parse("http://default-gateway-url.com").unwrap(),
            feeder_gateway: Url::parse("http://default-feeder-gateway-url.com").unwrap(),
            chain_id: starknet_ff::FieldElement::default(), // Adjust as necessary
            workers: 4,
            sound: false,
        }
    }
}

<<<<<<< HEAD
impl Clone for FetchConfig {
    fn clone(&self) -> Self {
        FetchConfig {
            gateway: self.gateway.clone(),
            feeder_gateway: self.feeder_gateway.clone(),
            chain_id: self.chain_id.clone(),
            workers: self.workers,
            sound: self.sound,
        }
    }
}

/// The configuration of the senders responsible for sending blocks and state updates from the
/// feeder.
#[derive(Clone)]
=======
/// The configuration of the senders responsible for sending blocks and state
/// updates from the feeder.
>>>>>>> 73e428f0
pub struct SenderConfig {
    /// Sender for dispatching fetched blocks.
    pub block_sender: Sender<mp_block::Block>,
    /// Sender for dispatching fetched state updates.
    pub state_update_sender: Sender<StateUpdateWrapper>,
    /// Sender for dispatching fetched class hashes.
    pub class_sender: Sender<ClassUpdateWrapper>,
    /// The command sink used to notify the consensus engine that a new block
    /// should be created.
    pub command_sink: CommandSink,
    // Storage overrides for accessing stored classes
    pub overrides: Arc<OverrideHandle<Block<Header<u32, BlakeTwo256>, OpaqueExtrinsic>>>,
}

// TODO: find a better place to store this
/// Stores a madara block hash and it's associated substrate hash.
pub struct BlockHashEquivalence {
    pub madara: FieldElement,
    pub substrate: Option<H256>,
}

impl BlockHashEquivalence {
    async fn new(state_update: &StateUpdate, block_number: u64, rpc_port: u16) -> Self {
        // TODO: use an actual Substrate client to convert from Madara to Substrate block hash
        let block_hash_madara = state_update.block_hash.unwrap();
        let block_hash_substrate = &get_block_hash_by_number(rpc_port, block_number).await;

        // WARNING: might causes issues related to eRFC 2497 (https://github.com/rust-lang/rust/issues/53667)
        if block_number > 0 && let Some(block_hash_substrate) = block_hash_substrate {
            BlockHashEquivalence {
                madara: block_hash_madara,
                substrate: Some(H256::from_str(&block_hash_substrate).unwrap()),
            }
        } else {
            BlockHashEquivalence {
                madara: block_hash_madara,
                substrate: None,
            }
        }
    }
}

/// Spawns workers to fetch blocks and state updates from the feeder.
<<<<<<< HEAD
pub async fn sync<B: BlockT>(
    mut sender_config: SenderConfig,
    config: FetchConfig,
    start_at: u64,
    backend: Arc<mc_db::Backend<B>>,
) {
    let SenderConfig { block_sender, state_update_sender, command_sink } = &mut sender_config;
=======
pub async fn sync(mut sender_config: SenderConfig, config: FetchConfig, start_at: u64, rpc_port: u16) {
    let SenderConfig { block_sender, state_update_sender, class_sender, command_sink, overrides } = &mut sender_config;
>>>>>>> 73e428f0
    let client = SequencerGatewayProvider::new(config.gateway.clone(), config.feeder_gateway.clone(), config.chain_id);

    let mut current_block_number = start_at;
    let mut last_block_hash = None;
    let mut got_block = false;
    let mut got_state_update = false;
    let mut last_update_highest_block = tokio::time::Instant::now() - Duration::from_secs(20);
    loop {
        if last_update_highest_block.elapsed() > Duration::from_secs(20) {
            last_update_highest_block = tokio::time::Instant::now();
            if let Err(e) = update_highest_block_hash_and_number(&client).await {
                eprintln!("Failed to update highest block hash and number: {}", e);
            }
        }
        let (block, state_update) = match (got_block, got_state_update) {
            (false, false) => {
<<<<<<< HEAD
                let block = fetch_block(&client, block_sender, current_block_number, backend.clone());
                let state_update = fetch_state_update(&client, state_update_sender, current_block_number);
                tokio::join!(block, state_update)
            }
            (false, true) => (fetch_block(&client, block_sender, current_block_number, backend.clone()).await, Ok(())),
            (true, false) => (Ok(()), fetch_state_update(&client, state_update_sender, current_block_number).await),
=======
                let block = fetch_block(&client, block_sender, current_block_number);
                let state_update = fetch_state_and_class_update(
                    &client,
                    Arc::clone(&overrides),
                    state_update_sender,
                    class_sender,
                    current_block_number,
                    rpc_port,
                );
                tokio::join!(block, state_update)
            }
            (false, true) => (fetch_block(&client, block_sender, current_block_number).await, Ok(())),
            (true, false) => (
                Ok(()),
                fetch_state_and_class_update(
                    &client,
                    Arc::clone(&overrides),
                    state_update_sender,
                    class_sender,
                    current_block_number,
                    rpc_port,
                )
                .await,
            ),
>>>>>>> 73e428f0
            (true, true) => unreachable!(),
        };

        got_block = got_block || block.is_ok();
        got_state_update = got_state_update || state_update.is_ok();

        match (block, state_update) {
            (Ok(()), Ok(())) => match create_block(command_sink, &mut last_block_hash).await {
                Ok(()) => {
                    current_block_number += 1;
                    got_block = false;
                    got_state_update = false;
                }
                Err(e) => {
                    eprintln!("Failed to create block: {}", e);
                    return;
                }
            },
            (Err(a), Ok(())) => {
                eprintln!("Failed to fetch block {}: {}", current_block_number, a);
                tokio::time::sleep(Duration::from_secs(10)).await;
            }
            (_, Err(b)) => {
                eprintln!("Failed to fetch state update {}: {}", current_block_number, b);
                tokio::time::sleep(Duration::from_secs(10)).await;
            }
        }
    }
}

async fn fetch_block<B: BlockT>(
    client: &SequencerGatewayProvider,
    block_sender: &Sender<mp_block::Block>,
    block_number: u64,
    backend: Arc<mc_db::Backend<B>>,
) -> Result<(), String> {
    let block =
        client.get_block(BlockId::Number(block_number)).await.map_err(|e| format!("failed to get block: {e}"))?;

    block_sender
        .send(crate::convert::block(&block, backend))
        .await
        .map_err(|e| format!("failed to dispatch block: {e}"))?;

    Ok(())
}

pub async fn fetch_genesis_block(config: FetchConfig) -> Result<Block, String> {
    let client = SequencerGatewayProvider::new(config.gateway.clone(), config.feeder_gateway.clone(), config.chain_id);
    let block = client.get_block(BlockId::Number(0)).await.map_err(|e| format!("failed to get block: {e}"))?;

    Ok(block)
}

async fn fetch_state_and_class_update(
    provider: &SequencerGatewayProvider,
    overrides: Arc<OverrideHandle<Block<Header<u32, BlakeTwo256>, OpaqueExtrinsic>>>,
    state_update_sender: &Sender<StateUpdateWrapper>,
    class_sender: &Sender<ClassUpdateWrapper>,
    block_number: u64,
    rpc_port: u16,
) -> Result<(), String> {
    let state_update = fetch_state_update(&provider, block_number).await?;
    let class_update = fetch_class_update(&provider, &state_update, overrides, block_number, rpc_port).await?;

<<<<<<< HEAD
    let starknet_state_update = StarknetStateUpdate(state_update);
    // Verify state update via verify_l2(starket_state_update).await

    state_update_sender
        .send(starknet_state_update)
=======
    // Now send state_update, which moves it. This will be received
    // by QueryBlockConsensusDataProvider in deoxys/crates/node/src/service.rs
    state_update_sender
        .send(StateUpdateWrapper::from(state_update))
>>>>>>> 73e428f0
        .await
        .map_err(|e| format!("failed to dispatch state update: {e}"))?;

    // do the same to class update
    class_sender
        .send(ClassUpdateWrapper(class_update))
        .await
        .map_err(|e| format!("failed to dispatch class update: {e}"))?;

    Ok(())
}

/// retrieves state update from Starknet sequencer
async fn fetch_state_update(provider: &SequencerGatewayProvider, block_number: u64) -> Result<StateUpdate, String> {
    let state_update = provider
        .get_state_update(BlockId::Number(block_number))
        .await
        .map_err(|e| format!("failed to get state update: {e}"))?;

    Ok(state_update)
}

/// retrieves class updates from Starknet sequencer
async fn fetch_class_update(
    provider: &SequencerGatewayProvider,
    state_update: &StateUpdate,
    overrides: Arc<OverrideHandle<Block<Header<u32, BlakeTwo256>, OpaqueExtrinsic>>>,
    block_number: u64,
    rpc_port: u16,
) -> Result<Vec<ContractClassData>, String> {
    // defaults to downloading ALL classes if a substrate block hash could not be determined
    let block_hash = BlockHashEquivalence::new(state_update, block_number - 1, rpc_port).await;
    let missing_classes = match block_hash.substrate {
        Some(block_hash_substrate) => fetch_missing_classes(state_update, overrides, block_hash_substrate),
        None => aggregate_classes(state_update),
    };

    let arc_provider = Arc::new(provider.clone());
    let mut task_set = missing_classes.into_iter().fold(JoinSet::new(), |mut set, class_hash| {
        set.spawn(download_class(*class_hash, block_hash.madara, Arc::clone(&arc_provider)));
        set
    });

    // WARNING: all class downloads will abort if even a single class fails to download.
    let mut classes = vec![];
    while let Some(res) = task_set.join_next().await {
        match res {
            Ok(result) => match result {
                Ok(contract) => classes.push(contract),
                Err(e) => {
                    task_set.abort_all();
                    return Err(e.to_string());
                }
            },
            Err(e) => {
                task_set.abort_all();
                return Err(e.to_string());
            }
        }
    }

    Ok(classes)
}

/// Downloads a class definition from the Starknet sequencer. Note that because
/// of the current type hell this needs to be converted into a blockifier equivalent
async fn download_class(
    class_hash: FieldElement,
    block_hash: FieldElement,
    provider: Arc<SequencerGatewayProvider>,
) -> anyhow::Result<ContractClassData> {
    log::info!("💾 Downloading class {class_hash:#x}");
    let core_class = provider.get_class(BlockIdCore::Hash(block_hash), class_hash).await?;

    // Core classes have to be converted into Blockifier classes to gain support
    // for Substrate [`Encode`] and [`Decode`] traits
    Ok(ContractClassData {
        // TODO: find a less roundabout way of converting from a Felt252Wrapper
        hash: ClassHash(Felt252Wrapper::from(class_hash).into()),
        contract_class: ContractClassWrapper::try_from(core_class)?,
    })
}

/// Filters out class declarations in the Starknet sequencer state update
/// and retains only those which are not stored in the local Substrate db.
fn fetch_missing_classes(
    state_update: &StateUpdate,
    overrides: Arc<OverrideHandle<Block<Header<u32, BlakeTwo256>, OpaqueExtrinsic>>>,
    block_hash_substrate: H256,
) -> Vec<&FieldElement> {
    aggregate_classes(state_update)
        .into_iter()
        .filter(|class_hash| {
            is_missing_class(Arc::clone(&overrides), block_hash_substrate, Felt252Wrapper::from(**class_hash))
        })
        .collect()
}

/// Retrieves all class hashes from state update. This includes newly deployed
/// contract class hashes, Sierra class hashes and Cairo class hashes
fn aggregate_classes(state_update: &StateUpdate) -> Vec<&FieldElement> {
    std::iter::empty()
        .chain(
            state_update
                .state_diff
                .deployed_contracts
                .iter()
                .map(|DeployedContract { address: _, class_hash }| class_hash),
        )
        .chain(
            state_update
                .state_diff
                .declared_classes
                .iter()
                .map(|DeclaredContract { class_hash, compiled_class_hash: _ }| class_hash),
        )
        .chain(state_update.state_diff.old_declared_contracts.iter().map(|class_hash| class_hash))
        .unique()
        .collect()
}

/// Check if a class is stored in the local Substrate db.
///
/// Since a change in class definition will result in a change in class hash,
/// this means we only need to check for class hashes in the db.
fn is_missing_class(
    overrides: Arc<OverrideHandle<Block<Header<u32, BlakeTwo256>, OpaqueExtrinsic>>>,
    block_hash_substrate: H256,
    class_hash: Felt252Wrapper,
) -> bool {
    match overrides
        .for_schema_version(&StarknetStorageSchemaVersion::Undefined)
        .contract_class_by_class_hash(block_hash_substrate, ClassHash::from(class_hash))
    {
        Some(_) => false,
        None => true,
    }
}

/// Notifies the consensus engine that a new block should be created.
async fn create_block(cmds: &mut CommandSink, parent_hash: &mut Option<H256>) -> Result<(), String> {
    let (sender, receiver) = futures::channel::oneshot::channel();

    cmds.try_send(sc_consensus_manual_seal::rpc::EngineCommand::SealNewBlock {
        create_empty: true,
        finalize: true,
        parent_hash: None,
        sender: Some(sender),
    })
    .unwrap();

    let create_block_info = receiver
        .await
        .map_err(|err| format!("failed to seal block: {err}"))?
        .map_err(|err| format!("failed to seal block: {err}"))?;

    *parent_hash = Some(create_block_info.hash);
    Ok(())
}

/// Update the L2 state with the latest data
pub fn update_l2(state_update: L2StateUpdate) {
    {
        let last_state_update = STARKNET_STATE_UPDATE.clone();
        let mut new_state_update = last_state_update.lock().unwrap();
        *new_state_update = state_update.clone();
    }
}

<<<<<<< HEAD
/// Verify the L2 state according to the latest state update
pub async fn verify_l2(_state_update: StarknetStateUpdate) -> Result<(), String> {
    // 1. Retrieve state diff
    // 2. Compute commitments
    // state_root = state_commitment(csd)
    // 3. Log latest L2 state verified on L2
    // println!("➡️ block_number {:?}, block_hash {:?},  state_root {:?}", block_number, block_hash,
    // state_root;
    // 4. Update hared latest L2 state update verified on L2
    // update_l2({block_number, block_hash, state_commitment})
    Ok(())
=======
async fn update_highest_block_hash_and_number(client: &SequencerGatewayProvider) -> Result<(), String> {
    let block = client.get_block(BlockId::Latest).await.map_err(|e| format!("failed to get block: {e}"))?;

    let hash = block
        .block_hash
        .ok_or("block hash not found")?
        .try_into()
        .map_err(|e| format!("failed to convert block hash: {e}"))?;
    let number = block
        .block_number
        .ok_or("block number not found")?
        .try_into()
        .map_err(|e| format!("failed to convert block number: {e}"))?;

    let last_highest_block_hash_and_number = STARKNET_HIGHEST_BLOCK_HASH_AND_NUMBER.clone();
    let mut new_highest_block_hash_and_number = last_highest_block_hash_and_number.lock().unwrap();
    *new_highest_block_hash_and_number = (hash, number);

    Ok(())
}

pub fn get_highest_block_hash_and_number() -> (FieldElement, u64) {
    STARKNET_HIGHEST_BLOCK_HASH_AND_NUMBER.lock().unwrap().clone()
>>>>>>> 73e428f0
}<|MERGE_RESOLUTION|>--- conflicted
+++ resolved
@@ -14,14 +14,8 @@
 use reqwest::Url;
 use serde::Deserialize;
 use sp_core::H256;
-<<<<<<< HEAD
-use sp_runtime::traits::Block as BlockT;
-use starknet_api::block::{BlockHash, BlockNumber};
-use starknet_providers::sequencer::models::{Block, BlockId};
-use starknet_providers::SequencerGatewayProvider;
-=======
 use sp_runtime::generic::{Block, Header};
-use sp_runtime::traits::BlakeTwo256;
+use sp_runtime::traits::{Block as BlockT, BlakeTwo256};
 use sp_runtime::OpaqueExtrinsic;
 use starknet_api::api_core::ClassHash;
 use starknet_api::block::{BlockHash, BlockNumber};
@@ -30,11 +24,11 @@
 use starknet_providers::sequencer::models::state_update::{DeclaredContract, DeployedContract};
 use starknet_providers::sequencer::models::{BlockId, StateUpdate};
 use starknet_providers::{Provider, SequencerGatewayProvider};
->>>>>>> 73e428f0
 use tokio::sync::mpsc::Sender;
 use tokio::task::JoinSet;
 
-use crate::utility::get_block_hash_by_number;
+use crate::utility::{get_block_hash_by_number, update_highest_block_hash_and_number};
+use crate::state_updates::StarknetStateUpdate;
 use crate::CommandSink;
 
 /// Contains the Starknet verified state on L2
@@ -56,7 +50,7 @@
 
 lazy_static! {
     /// Shared latest block number and hash of chain
-    static ref STARKNET_HIGHEST_BLOCK_HASH_AND_NUMBER: Arc<Mutex<(FieldElement, u64)>> = Arc::new(Mutex::new((FieldElement::default(), 0)));
+    pub static ref STARKNET_HIGHEST_BLOCK_HASH_AND_NUMBER: Arc<Mutex<(FieldElement, u64)>> = Arc::new(Mutex::new((FieldElement::default(), 0)));
 }
 
 /// The configuration of the worker responsible for fetching new blocks and state updates from the
@@ -88,26 +82,8 @@
     }
 }
 
-<<<<<<< HEAD
-impl Clone for FetchConfig {
-    fn clone(&self) -> Self {
-        FetchConfig {
-            gateway: self.gateway.clone(),
-            feeder_gateway: self.feeder_gateway.clone(),
-            chain_id: self.chain_id.clone(),
-            workers: self.workers,
-            sound: self.sound,
-        }
-    }
-}
-
-/// The configuration of the senders responsible for sending blocks and state updates from the
-/// feeder.
-#[derive(Clone)]
-=======
 /// The configuration of the senders responsible for sending blocks and state
 /// updates from the feeder.
->>>>>>> 73e428f0
 pub struct SenderConfig {
     /// Sender for dispatching fetched blocks.
     pub block_sender: Sender<mp_block::Block>,
@@ -151,18 +127,8 @@
 }
 
 /// Spawns workers to fetch blocks and state updates from the feeder.
-<<<<<<< HEAD
-pub async fn sync<B: BlockT>(
-    mut sender_config: SenderConfig,
-    config: FetchConfig,
-    start_at: u64,
-    backend: Arc<mc_db::Backend<B>>,
-) {
-    let SenderConfig { block_sender, state_update_sender, command_sink } = &mut sender_config;
-=======
-pub async fn sync(mut sender_config: SenderConfig, config: FetchConfig, start_at: u64, rpc_port: u16) {
+pub async fn sync<B: BlockT>(mut sender_config: SenderConfig, config: FetchConfig, start_at: u64, rpc_port: u16, backend: Arc<mc_db::Backend<B>>) {
     let SenderConfig { block_sender, state_update_sender, class_sender, command_sink, overrides } = &mut sender_config;
->>>>>>> 73e428f0
     let client = SequencerGatewayProvider::new(config.gateway.clone(), config.feeder_gateway.clone(), config.chain_id);
 
     let mut current_block_number = start_at;
@@ -179,15 +145,7 @@
         }
         let (block, state_update) = match (got_block, got_state_update) {
             (false, false) => {
-<<<<<<< HEAD
                 let block = fetch_block(&client, block_sender, current_block_number, backend.clone());
-                let state_update = fetch_state_update(&client, state_update_sender, current_block_number);
-                tokio::join!(block, state_update)
-            }
-            (false, true) => (fetch_block(&client, block_sender, current_block_number, backend.clone()).await, Ok(())),
-            (true, false) => (Ok(()), fetch_state_update(&client, state_update_sender, current_block_number).await),
-=======
-                let block = fetch_block(&client, block_sender, current_block_number);
                 let state_update = fetch_state_and_class_update(
                     &client,
                     Arc::clone(&overrides),
@@ -198,7 +156,7 @@
                 );
                 tokio::join!(block, state_update)
             }
-            (false, true) => (fetch_block(&client, block_sender, current_block_number).await, Ok(())),
+            (false, true) => (fetch_block(&client, block_sender, current_block_number,  backend.clone()).await, Ok(())),
             (true, false) => (
                 Ok(()),
                 fetch_state_and_class_update(
@@ -211,7 +169,6 @@
                 )
                 .await,
             ),
->>>>>>> 73e428f0
             (true, true) => unreachable!(),
         };
 
@@ -259,11 +216,11 @@
     Ok(())
 }
 
-pub async fn fetch_genesis_block(config: FetchConfig) -> Result<Block, String> {
+pub async fn fetch_genesis_block(config: FetchConfig) -> Result<mp_block::Block, String> {
     let client = SequencerGatewayProvider::new(config.gateway.clone(), config.feeder_gateway.clone(), config.chain_id);
-    let block = client.get_block(BlockId::Number(0)).await.map_err(|e| format!("failed to get block: {e}"))?;
-
-    Ok(block)
+    let _block = client.get_block(BlockId::Number(0)).await.map_err(|e| format!("failed to get block: {e}"))?;
+
+    Ok(mp_block::Block::default())
 }
 
 async fn fetch_state_and_class_update(
@@ -277,18 +234,10 @@
     let state_update = fetch_state_update(&provider, block_number).await?;
     let class_update = fetch_class_update(&provider, &state_update, overrides, block_number, rpc_port).await?;
 
-<<<<<<< HEAD
-    let starknet_state_update = StarknetStateUpdate(state_update);
-    // Verify state update via verify_l2(starket_state_update).await
-
-    state_update_sender
-        .send(starknet_state_update)
-=======
     // Now send state_update, which moves it. This will be received
     // by QueryBlockConsensusDataProvider in deoxys/crates/node/src/service.rs
     state_update_sender
         .send(StateUpdateWrapper::from(state_update))
->>>>>>> 73e428f0
         .await
         .map_err(|e| format!("failed to dispatch state update: {e}"))?;
 
@@ -307,6 +256,8 @@
         .get_state_update(BlockId::Number(block_number))
         .await
         .map_err(|e| format!("failed to get state update: {e}"))?;
+
+    // Verify state update via verify_l2(starket_state_update).await
 
     Ok(state_update)
 }
@@ -420,8 +371,8 @@
     class_hash: Felt252Wrapper,
 ) -> bool {
     match overrides
-        .for_schema_version(&StarknetStorageSchemaVersion::Undefined)
-        .contract_class_by_class_hash(block_hash_substrate, ClassHash::from(class_hash))
+    .for_schema_version(&StarknetStorageSchemaVersion::Undefined)
+    .contract_class_by_class_hash(block_hash_substrate, ClassHash::from(class_hash))
     {
         Some(_) => false,
         None => true,
@@ -431,7 +382,7 @@
 /// Notifies the consensus engine that a new block should be created.
 async fn create_block(cmds: &mut CommandSink, parent_hash: &mut Option<H256>) -> Result<(), String> {
     let (sender, receiver) = futures::channel::oneshot::channel();
-
+    
     cmds.try_send(sc_consensus_manual_seal::rpc::EngineCommand::SealNewBlock {
         create_empty: true,
         finalize: true,
@@ -440,13 +391,13 @@
     })
     .unwrap();
 
-    let create_block_info = receiver
-        .await
-        .map_err(|err| format!("failed to seal block: {err}"))?
-        .map_err(|err| format!("failed to seal block: {err}"))?;
-
-    *parent_hash = Some(create_block_info.hash);
-    Ok(())
+let create_block_info = receiver
+.await
+.map_err(|err| format!("failed to seal block: {err}"))?
+.map_err(|err| format!("failed to seal block: {err}"))?;
+
+*parent_hash = Some(create_block_info.hash);
+Ok(())
 }
 
 /// Update the L2 state with the latest data
@@ -458,7 +409,6 @@
     }
 }
 
-<<<<<<< HEAD
 /// Verify the L2 state according to the latest state update
 pub async fn verify_l2(_state_update: StarknetStateUpdate) -> Result<(), String> {
     // 1. Retrieve state diff
@@ -470,29 +420,4 @@
     // 4. Update hared latest L2 state update verified on L2
     // update_l2({block_number, block_hash, state_commitment})
     Ok(())
-=======
-async fn update_highest_block_hash_and_number(client: &SequencerGatewayProvider) -> Result<(), String> {
-    let block = client.get_block(BlockId::Latest).await.map_err(|e| format!("failed to get block: {e}"))?;
-
-    let hash = block
-        .block_hash
-        .ok_or("block hash not found")?
-        .try_into()
-        .map_err(|e| format!("failed to convert block hash: {e}"))?;
-    let number = block
-        .block_number
-        .ok_or("block number not found")?
-        .try_into()
-        .map_err(|e| format!("failed to convert block number: {e}"))?;
-
-    let last_highest_block_hash_and_number = STARKNET_HIGHEST_BLOCK_HASH_AND_NUMBER.clone();
-    let mut new_highest_block_hash_and_number = last_highest_block_hash_and_number.lock().unwrap();
-    *new_highest_block_hash_and_number = (hash, number);
-
-    Ok(())
-}
-
-pub fn get_highest_block_hash_and_number() -> (FieldElement, u64) {
-    STARKNET_HIGHEST_BLOCK_HASH_AND_NUMBER.lock().unwrap().clone()
->>>>>>> 73e428f0
 }