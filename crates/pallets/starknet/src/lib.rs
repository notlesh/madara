//! A Substrate pallet implementation for Starknet, a decentralized, permissionless, and scalable
//! zk-rollup for general-purpose smart contracts.
//! See the [Starknet documentation](https://docs.starknet.io/) for more information.
//! The code consists of the following sections:
//! 1. Config: The trait Config is defined, which is used to configure the pallet by specifying the
//! parameters and types on which it depends. The trait also includes associated types for
//! RuntimeEvent, StateRoot, SystemHash, and TimestampProvider.
//!
//! 2. Hooks: The Hooks trait is implemented for the pallet, which includes methods to be executed
//! during the block lifecycle: on_finalize, on_initialize, on_runtime_upgrade, and offchain_worker.
//!
//! 3. Storage: Several storage items are defined, including Pending, CurrentBlock, BlockHash,
//! ContractClassHashes, ContractClasses, Nonces, StorageView, LastKnownEthBlock, and
//! FeeTokenAddress. These storage items are used to store and manage data related to the Starknet
//! pallet.
//!
//! 4. Genesis Configuration: The GenesisConfig struct is defined, which is used to set up the
//! initial state of the pallet during genesis. The struct includes fields for contracts,
//! contract_classes, storage, fee_token_address, and _phantom. A GenesisBuild implementation is
//! provided to build the initial state during genesis.
//!
//! 5. Events: A set of events are defined in the Event enum, including KeepStarknetStrange,
//! StarknetEvent, and FeeTokenAddressChanged. These events are emitted during the execution of
//! various pallet functions.
//!
//! 6.Errors: A set of custom errors are defined in the Error enum, which is used to represent
//! various error conditions during the execution of the pallet.
//!
//! 7. Dispatchable Functions: The Pallet struct implements several dispatchable functions (ping,
//! invoke, ...), which allow users to interact with the pallet and invoke state changes. These
//! functions are annotated with weight and return a DispatchResult.
// Ensure we're `no_std` when compiling for Wasm.
#![cfg_attr(not(feature = "std"), no_std)]
#![allow(clippy::large_enum_variant)]

use blockifier::transaction::objects::TransactionExecutionResult;
/// Starknet pallet.
/// Definition of the pallet's runtime storage items, events, errors, and dispatchable
/// functions.
/// Learn more about FRAME and the core library of Substrate FRAME pallets:
/// <https://docs.substrate.io/reference/frame-pallets/>
pub use pallet::*;
/// An adapter for the blockifier state related traits
pub mod blockifier_state_adapter;
/// The implementation of the execution configuration.
pub mod execution_config;
#[cfg(feature = "std")]
pub mod genesis_loader;
/// Transaction validation logic.
pub mod transaction_validation;
/// The Starknet pallet's runtime custom types.
pub mod types;

use blockifier::execution::entry_point::{CallEntryPoint, CallType, EntryPointExecutionContext};
use blockifier::state::cached_state::ContractStorageKey;
use starknet_api::state::StorageKey;
use starknet_api::transaction::{Calldata, Event as StarknetEvent, Fee};

#[cfg(test)]
mod tests;
mod utils;

#[macro_use]
pub extern crate alloc;

use alloc::collections::BTreeSet;
use alloc::str::from_utf8_unchecked;
use alloc::string::String;
use alloc::vec;
use alloc::vec::Vec;

use blockifier::block_context::BlockContext;
use blockifier::execution::contract_class::ContractClass;
use blockifier::execution::entry_point::{CallInfo, ExecutionResources};
use blockifier::execution::errors::{EntryPointExecutionError, PreExecutionError};
use blockifier_state_adapter::BlockifierStateAdapter;
use frame_support::pallet_prelude::*;
use frame_support::traits::Time;
use frame_system::pallet_prelude::*;
use mp_block::state_update::StateUpdateWrapper;
use mp_block::{Block as StarknetBlock, Header as StarknetHeader};
use mp_digest_log::MADARA_ENGINE_ID;
use mp_fee::{ResourcePrice, INITIAL_GAS};
use mp_felt::Felt252Wrapper;
use mp_hashers::HasherT;
use mp_sequencer_address::{InherentError, InherentType, DEFAULT_SEQUENCER_ADDRESS, INHERENT_IDENTIFIER};
use mp_simulations::{
    DeclareTransactionTrace, DeployAccountTransactionTrace, FeeEstimate, FunctionInvocation, InvokeTransactionTrace,
    SimulatedTransaction, SimulationFlags, TransactionTrace,
};
use mp_state::rpc::StateDiff;
use mp_storage::{StarknetStorageSchemaVersion, PALLET_STARKNET_SCHEMA};
use mp_transactions::execution::Execute;
use mp_transactions::{
    DeclareTransaction, DeployAccountTransaction, HandleL1MessageTransaction, InvokeTransaction, Transaction,
    UserAndL1HandlerTransaction, UserTransaction,
};
use sp_runtime::traits::UniqueSaturatedInto;
use sp_runtime::DigestItem;
use starknet_api::api_core::{ChainId, CompiledClassHash, ContractAddress, EntryPointSelector, Nonce, ClassHash};
use starknet_api::block::{BlockNumber, BlockTimestamp};
use starknet_api::deprecated_contract_class::EntryPointType;
use starknet_api::hash::StarkFelt;
use starknet_api::transaction::{MessageToL1, TransactionHash};
use starknet_crypto::FieldElement;
use transaction_validation::TxPriorityInfo;

use crate::alloc::string::ToString;
use crate::execution_config::RuntimeExecutionConfigBuilder;
use crate::types::{CasmClassHash, SierraClassHash, StorageSlot};
use crate::utils::{convert_call_info_to_execute_invocation, execute_txs_and_rollback};

pub(crate) const LOG_TARGET: &str = "runtime::starknet";

pub const ETHEREUM_EXECUTION_RPC: &[u8] = b"starknet::ETHEREUM_EXECUTION_RPC";
pub const ETHEREUM_CONSENSUS_RPC: &[u8] = b"starknet::ETHEREUM_CONSENSUS_RPC";

// syntactic sugar for logging.
#[macro_export]
macro_rules! log {
	($level:tt, $pattern:expr $(, $values:expr)* $(,)?) => {
		log::$level!(
			target: $crate::LOG_TARGET,
			concat!("[{:?}] 🐺 ", $pattern), <frame_system::Pallet<T>>::block_number() $(, $values)*
		)
	};
}

#[frame_support::pallet]
pub mod pallet {
    use super::*;

    #[pallet::pallet]
    pub struct Pallet<T>(_);

    /// Configure the pallet by specifying the parameters and types on which it depends.
    /// We're coupling the starknet pallet to the tx payment pallet to be able to override the fee
    /// mechanism and comply with starknet which uses an ER20 as fee token
    #[pallet::config]
    pub trait Config: frame_system::Config {
        /// Because this pallet emits events, it depends on the runtime's definition of an event.
        type RuntimeEvent: From<Event<Self>> + IsType<<Self as frame_system::Config>::RuntimeEvent>;
        /// The hashing function to use.
        type SystemHash: HasherT;
        /// The time idk what.
        type TimestampProvider: Time;
        /// A configuration for base priority of unsigned transactions.
        ///
        /// This is exposed so that it can be tuned for particular runtime, when
        /// multiple pallets send unsigned transactions.
        #[pallet::constant]
        type UnsignedPriority: Get<TransactionPriority>;
        /// A configuration for longevity of transactions.
        ///
        /// This is exposed so that it can be tuned for particular runtime to
        /// set how long transactions are kept in the mempool.
        #[pallet::constant]
        type TransactionLongevity: Get<TransactionLongevity>;
        /// A bool to disable transaction fees and make all transactions free
        #[pallet::constant]
        type DisableTransactionFee: Get<bool>;
        /// A bool to disable Nonce validation
        type DisableNonceValidation: Get<bool>;
        #[pallet::constant]
        type InvokeTxMaxNSteps: Get<u32>;
        #[pallet::constant]
        type ValidateMaxNSteps: Get<u32>;
        #[pallet::constant]
        type ProtocolVersion: Get<u8>;
        #[pallet::constant]
        type ChainId: Get<Felt252Wrapper>;
        #[pallet::constant]
        type MaxRecursionDepth: Get<u32>;
        #[pallet::constant]
        type ProgramHash: Get<Felt252Wrapper>;
    }

    /// The Starknet pallet hooks.
    /// HOOKS
    /// # TODO
    /// * Implement the hooks.
    #[pallet::hooks]
    impl<T: Config> Hooks<BlockNumberFor<T>> for Pallet<T> {
        /// The block is being finalized.
        fn on_finalize(_n: BlockNumberFor<T>) {
            assert!(SeqAddrUpdate::<T>::take(), "Sequencer address must be set for the block");
            // Create a new Starknet block and store it.
            <Pallet<T>>::store_block(UniqueSaturatedInto::<u64>::unique_saturated_into(
                frame_system::Pallet::<T>::block_number(),
            ));
        }

        /// The block is being initialized. Implement to have something happen.
        fn on_initialize(_: BlockNumberFor<T>) -> Weight {
            let digest = frame_system::Pallet::<T>::digest();
            let logs = digest.logs();

            if !logs.is_empty() {
                for log_entry in logs {
                    if let DigestItem::PreRuntime(engine_id, encoded_data) = log_entry {
                        if *engine_id == mp_digest_log::STATE_ENGINE_ID {
                            match StateUpdateWrapper::decode(&mut encoded_data.as_slice()) {
                                Ok(state_update) => {
                                    for (address, storage_diffs) in state_update.state_diff.storage_diffs {
                                        for storage_diff in storage_diffs {
                                            let contract_storage_key: ContractStorageKey = (
                                                ContractAddress(address.try_into().unwrap()),
                                                StorageKey(storage_diff.key.try_into().unwrap()),
                                            );
                                            let value = StarkFelt(storage_diff.value.try_into().unwrap());
                                            <StorageView<T>>::insert(contract_storage_key, value)
                                        }
                                    }

                                    for deployed_contract in state_update.state_diff.deployed_contracts {
                                        let contract_address =
                                            ContractAddress(deployed_contract.address.try_into().unwrap());
                                        let class_hash = ClassHash(deployed_contract.class_hash.try_into().unwrap());
                                        <ContractClassHashes<T>>::insert(contract_address, class_hash);
                                    }

                                    // TODO: old declared contracts

                                    for declared_class in state_update.state_diff.declared_classes {
                                        let class_hash = ClassHash(declared_class.class_hash.try_into().unwrap());
                                        let compiled_class_hash =
                                            CompiledClassHash(declared_class.compiled_class_hash.try_into().unwrap());
                                        <CompiledClassHashes<T>>::insert(class_hash, compiled_class_hash);
                                    }

                                    for (address, nonce) in state_update.state_diff.nonces {
                                        let contract_address = ContractAddress(address.try_into().unwrap());
                                        let nonce = Nonce(nonce.try_into().unwrap());
                                        <Nonces<T>>::insert(contract_address, nonce);
                                    }

                                    for replaced_class in state_update.state_diff.replaced_classes {
                                        let contract_address =
                                            ContractAddress(replaced_class.address.try_into().unwrap());
                                        let class_hash = ClassHash(replaced_class.class_hash.try_into().unwrap());
                                        <ContractClassHashes<T>>::insert(contract_address, class_hash);
                                    }
                                }
                                Err(e) => log!(info, "Decoding error: {:?}", e),
                            }
                        }
                    }
                }
            }

            Weight::zero()
        }

        /// Perform a module upgrade.
        fn on_runtime_upgrade() -> Weight {
            Weight::zero()
        }
    }

    /// The Starknet pallet storage items.
    /// STORAGE
    /// Current building block's transactions.
    #[pallet::storage]
    #[pallet::unbounded]
    #[pallet::getter(fn pending)]
    pub(super) type Pending<T: Config> = StorageValue<_, Vec<Transaction>, ValueQuery>;

    // Keep the hashes of the transactions stored in Pending
    // One should not be updated without the other !!!
    #[pallet::storage]
    #[pallet::unbounded]
    #[pallet::getter(fn pending_hashes)]
    pub(super) type PendingHashes<T: Config> = StorageValue<_, Vec<TransactionHash>, ValueQuery>;

    #[pallet::storage]
    #[pallet::unbounded]
    #[pallet::getter(fn tx_events)]
    pub(super) type TxEvents<T: Config> = StorageMap<_, Identity, TransactionHash, Vec<StarknetEvent>, ValueQuery>;

    #[pallet::storage]
    #[pallet::unbounded]
    #[pallet::getter(fn tx_messages)]
    pub(super) type TxMessages<T: Config> = StorageMap<_, Identity, TransactionHash, Vec<MessageToL1>, ValueQuery>;

    #[pallet::storage]
    #[pallet::unbounded]
    #[pallet::getter(fn tx_revert_error)]
    pub(super) type TxRevertError<T: Config> = StorageMap<_, Identity, TransactionHash, String, OptionQuery>;
    /// The Starknet pallet storage items.
    /// STORAGE
    /// Mapping of contract address to state root.
    #[pallet::storage]
    #[pallet::unbounded]
    #[pallet::getter(fn contract_state_root_by_address)]
    pub(super) type ContractsStateRoots<T: Config> =
        StorageMap<_, Identity, ContractAddress, Felt252Wrapper, OptionQuery>;

    /// Pending storage slot updates
    /// STORAGE
    /// Mapping storage key to storage value.
    #[pallet::storage]
    #[pallet::unbounded]
    #[pallet::getter(fn pending_storage_changes)]
    pub(super) type PendingStorageChanges<T: Config> =
        StorageMap<_, Identity, ContractAddress, Vec<StorageSlot>, ValueQuery>;

    /// Mapping for block number and hashes.
    /// Safe to use `Identity` as the key is already a hash.
    #[pallet::storage]
    #[pallet::unbounded]
    #[pallet::getter(fn block_hash)]
    pub(super) type BlockHash<T: Config> = StorageMap<_, Identity, u64, Felt252Wrapper, ValueQuery>;

    /// Mapping from Starknet contract address to the contract's class hash.
    /// Safe to use `Identity` as the key is already a hash.
    #[pallet::storage]
    #[pallet::unbounded]
    #[pallet::getter(fn contract_class_hash_by_address)]
    pub(super) type ContractClassHashes<T: Config> =
        StorageMap<_, Identity, ContractAddress, CasmClassHash, ValueQuery>;

    /// Mapping from Starknet class hash to contract class.
    /// Safe to use `Identity` as the key is already a hash.
    #[pallet::storage]
    #[pallet::unbounded]
    #[pallet::getter(fn contract_class_by_class_hash)]
    pub(super) type ContractClasses<T: Config> = StorageMap<_, Identity, CasmClassHash, ContractClass, OptionQuery>;

    /// Mapping from Starknet Sierra class hash to  Casm compiled contract class.
    /// Safe to use `Identity` as the key is already a hash.
    #[pallet::storage]
    #[pallet::unbounded]
    #[pallet::getter(fn compiled_class_hash_by_class_hash)]
    pub(super) type CompiledClassHashes<T: Config> =
        StorageMap<_, Identity, SierraClassHash, CompiledClassHash, OptionQuery>;

    /// Mapping from Starknet contract address to its nonce.
    /// Safe to use `Identity` as the key is already a hash.
    #[pallet::storage]
    #[pallet::unbounded]
    #[pallet::getter(fn nonce)]
    pub(super) type Nonces<T: Config> = StorageMap<_, Identity, ContractAddress, Nonce, ValueQuery>;

    /// Mapping from Starknet contract storage key to its value.
    /// Safe to use `Identity` as the key is already a hash.
    #[pallet::storage]
    #[pallet::unbounded]
    #[pallet::getter(fn storage)]
    pub(super) type StorageView<T: Config> = StorageMap<_, Identity, ContractStorageKey, StarkFelt, ValueQuery>;

    /// The last processed Ethereum block number for L1 messages consumption.
    /// This is used to avoid re-processing the same Ethereum block multiple times.
    /// This is used by the offchain worker.
    /// # TODO
    /// * Find a more relevant name for this.
    #[pallet::storage]
    #[pallet::unbounded]
    #[pallet::getter(fn last_known_eth_block)]
    pub(super) type LastKnownEthBlock<T: Config> = StorageValue<_, u64>;

    /// The address of the fee token ERC20 contract.
    #[pallet::storage]
    #[pallet::unbounded]
    #[pallet::getter(fn fee_token_address)]
    pub(super) type FeeTokenAddress<T: Config> = StorageValue<_, ContractAddress, ValueQuery>;

    /// Current sequencer address.
    #[pallet::storage]
    #[pallet::unbounded]
    #[pallet::getter(fn sequencer_address)]
    pub type SequencerAddress<T: Config> = StorageValue<_, ContractAddress, ValueQuery>;

    /// Ensure the sequencer address was updated for this block.
    #[pallet::storage]
    #[pallet::unbounded]
    #[pallet::getter(fn seq_addr_update)]
    pub type SeqAddrUpdate<T: Config> = StorageValue<_, bool, ValueQuery>;

    /// Information about processed L1 Messages
    /// Based on Nonce value.
    #[pallet::storage]
    #[pallet::unbounded]
    #[pallet::getter(fn l1_messages)]
    pub(super) type L1Messages<T: Config> = StorageValue<_, BTreeSet<Nonce>, ValueQuery>;

    /// Starknet genesis configuration.
    #[pallet::genesis_config]
    pub struct GenesisConfig<T: Config> {
        /// The contracts to be deployed at genesis.
        /// This is a vector of tuples, where the first element is the contract address and the
        /// second element is the contract class hash.
        /// This can be used to start the chain with a set of pre-deployed contracts, for example in
        /// a test environment or in the case of a migration of an existing chain state.
        pub contracts: Vec<(ContractAddress, CasmClassHash)>,
        pub sierra_to_casm_class_hash: Vec<(SierraClassHash, CasmClassHash)>,
        /// The contract classes to be deployed at genesis.
        /// This is a vector of tuples, where the first element is the contract class hash and the
        /// second element is the contract class definition.
        /// Same as `contracts`, this can be used to start the chain with a set of pre-deployed
        /// contracts classes.
        pub contract_classes: Vec<(CasmClassHash, ContractClass)>,
        pub storage: Vec<(ContractStorageKey, StarkFelt)>,
        /// The address of the fee token.
        /// Must be set to the address of the fee token ERC20 contract.
        pub fee_token_address: ContractAddress,
        pub _phantom: PhantomData<T>,
    }

    /// `Default` impl required by `pallet::GenesisBuild`.
    impl<T: Config> Default for GenesisConfig<T> {
        fn default() -> Self {
            Self {
                contracts: vec![],
                sierra_to_casm_class_hash: vec![],
                contract_classes: vec![],
                storage: vec![],
                fee_token_address: ContractAddress::default(),
                _phantom: PhantomData,
            }
        }
    }

    #[pallet::genesis_build]
    impl<T: Config> BuildGenesisConfig for GenesisConfig<T> {
        fn build(&self) {
            frame_support::storage::unhashed::put::<StarknetStorageSchemaVersion>(
                PALLET_STARKNET_SCHEMA,
                &StarknetStorageSchemaVersion::V1,
            );

            for (class_hash, contract_class) in self.contract_classes.iter() {
                ContractClasses::<T>::insert(class_hash, contract_class);
            }

            for (sierra_class_hash, casm_class_hash) in self.sierra_to_casm_class_hash.iter() {
                CompiledClassHashes::<T>::insert(sierra_class_hash, CompiledClassHash(casm_class_hash.0));
            }

            for (address, class_hash) in self.contracts.iter() {
                ContractClassHashes::<T>::insert(address, class_hash);
            }

            for (key, value) in self.storage.iter() {
                StorageView::<T>::insert(key, value);
            }

            LastKnownEthBlock::<T>::set(None);
            // Set the fee token address from the genesis config.
            FeeTokenAddress::<T>::set(self.fee_token_address);
            SeqAddrUpdate::<T>::put(true);
        }
    }

    /// The Starknet pallet events.
    /// EVENTS
    /// See: `<https://docs.substrate.io/main-docs/build/events-errors/>`
    #[pallet::event]
    #[pallet::generate_deposit(pub(super) fn deposit_event)]
    pub enum Event<T: Config> {
        KeepStarknetStrange,
        /// Regular Starknet event
        StarknetEvent(StarknetEvent),
        /// Emitted when fee token address is changed.
        /// This is emitted by the `set_fee_token_address` extrinsic.
        /// [old_fee_token_address, new_fee_token_address]
        FeeTokenAddressChanged {
            old_fee_token_address: ContractAddress,
            new_fee_token_address: ContractAddress,
        },
    }

    /// The Starknet pallet custom errors.
    /// ERRORS
    #[pallet::error]
    pub enum Error<T> {
        AccountNotDeployed,
        TransactionExecutionFailed,
        ClassHashAlreadyDeclared,
        ContractClassHashUnknown,
        ContractClassAlreadyAssociated,
        ContractClassMustBeSpecified,
        AccountAlreadyDeployed,
        ContractAddressAlreadyAssociated,
        InvalidContractClass,
        TooManyEmittedStarknetEvents,
        StateReaderError,
        EmitEventError,
        StateDiffError,
        ContractNotFound,
        TransactionConversionError,
        SequencerAddressNotValid,
        InvalidContractClassForThisDeclareVersion,
        Unimplemented,
        MissingRevertReason,
        MissingCallInfo,
        TransactionalExecutionFailed,
        L1MessageAlreadyExecuted,
    }

    /// The Starknet pallet external functions.
    /// Dispatchable functions allows users to interact with the pallet and invoke state changes.
    /// These functions materialize as "extrinsics", which are often compared to transactions.
    /// Dispatchable functions must be annotated with a weight and must return a DispatchResult.
    #[pallet::call]
    impl<T: Config> Pallet<T> {
        /// Set the current block author's sequencer address.
        ///
        /// This call should be invoked exactly once per block. It will set a default value at
        /// the finalization phase, if this call hasn't been invoked by that time.
        ///
        /// The dispatch origin for this call must be `Inherent`.
        #[pallet::call_index(0)]
        #[pallet::weight((0, DispatchClass::Mandatory))]
        pub fn set_sequencer_address(origin: OriginFor<T>, addr: [u8; 32]) -> DispatchResult {
            ensure_none(origin)?;
            // The `SeqAddrUpdate` storage item is initialized to `true` in the genesis build. In
            // block 1 we skip the storage update check, and the `on_finalize` hook
            // updates the storage item to `false`. Initializing the storage item with
            // `false` causes the `on_finalize` hook to panic.
            if UniqueSaturatedInto::<u64>::unique_saturated_into(frame_system::Pallet::<T>::block_number()) > 1 {
                assert!(!SeqAddrUpdate::<T>::exists(), "Sequencer address can be updated only once in the block");
            }

            let addr = StarkFelt::new(addr).map_err(|_| Error::<T>::SequencerAddressNotValid)?;
            let addr = ContractAddress(addr.try_into().map_err(|_| Error::<T>::SequencerAddressNotValid)?);
            SequencerAddress::<T>::put(addr);
            SeqAddrUpdate::<T>::put(true);
            Ok(())
        }

        /// The invoke transaction is the main transaction type used to invoke contract functions in
        /// Starknet.
        /// See `https://docs.starknet.io/documentation/architecture_and_concepts/Blocks/transactions/#invoke_transaction`.
        /// # Arguments
        ///
        /// * `origin` - The origin of the transaction.
        /// * `transaction` - The Starknet transaction.
        ///
        ///  # Returns
        ///
        /// * `DispatchResult` - The result of the transaction.
        #[pallet::call_index(1)]
        #[pallet::weight({0})]
        pub fn invoke(origin: OriginFor<T>, transaction: InvokeTransaction) -> DispatchResult {
            // This ensures that the function can only be called via unsigned transaction.
            ensure_none(origin)?;

            let input_transaction = transaction;

            let chain_id = Self::chain_id();
            let transaction = input_transaction.into_executable::<T::SystemHash>(chain_id, false);

            let sender_address = match &transaction.tx {
                starknet_api::transaction::InvokeTransaction::V0(tx) => tx.contract_address,
                starknet_api::transaction::InvokeTransaction::V1(tx) => tx.sender_address,
            };
            // Check if contract is deployed
            ensure!(ContractClassHashes::<T>::contains_key(sender_address), Error::<T>::AccountNotDeployed);

            // Execute
            let tx_execution_infos = transaction
                .execute(
                    &mut BlockifierStateAdapter::<T>::default(),
                    &Self::get_block_context(),
                    &RuntimeExecutionConfigBuilder::new::<T>().build(),
                )
                .map_err(|e| {
                    log::error!("failed to execute invoke tx: {:?}", e);
                    Error::<T>::TransactionExecutionFailed
                })?;

            let tx_hash = transaction.tx_hash;
            Self::emit_and_store_tx_and_fees_events(
                tx_hash,
                &tx_execution_infos.execute_call_info,
                &tx_execution_infos.fee_transfer_call_info,
            );
            Self::store_transaction(tx_hash, Transaction::Invoke(input_transaction), tx_execution_infos.revert_error);

            Ok(())
        }

        /// The declare transaction is used to introduce new classes into the state of Starknet,
        /// enabling other contracts to deploy instances of those classes or using them in a library
        /// call. See `https://docs.starknet.io/documentation/architecture_and_concepts/Blocks/transactions/#declare_transaction`.
        /// # Arguments
        ///
        /// * `origin` - The origin of the transaction.
        /// * `transaction` - The Starknet transaction.
        ///
        ///  # Returns
        ///
        /// * `DispatchResult` - The result of the transaction.
        #[pallet::call_index(2)]
        #[pallet::weight({0})]
        pub fn declare(
            origin: OriginFor<T>,
            transaction: DeclareTransaction,
            contract_class: ContractClass,
        ) -> DispatchResult {
            // This ensures that the function can only be called via unsigned transaction.
            ensure_none(origin)?;

            let input_transaction = transaction;
            let chain_id = Self::chain_id();
            let transaction = input_transaction
                .try_into_executable::<T::SystemHash>(chain_id, contract_class, false)
                .map_err(|_| Error::<T>::InvalidContractClassForThisDeclareVersion)?;

            // Check class hash is not already declared
            ensure!(
                !ContractClasses::<T>::contains_key(transaction.tx().class_hash()),
                Error::<T>::ClassHashAlreadyDeclared
            );
            // Check if contract is deployed
            ensure!(
                ContractClassHashes::<T>::contains_key(transaction.tx().sender_address()),
                Error::<T>::AccountNotDeployed
            );

            // Execute
            let tx_execution_infos = transaction
                .execute(
                    &mut BlockifierStateAdapter::<T>::default(),
                    &Self::get_block_context(),
                    &RuntimeExecutionConfigBuilder::new::<T>().build(),
                )
                .map_err(|_| Error::<T>::TransactionExecutionFailed)?;

            let tx_hash = transaction.tx_hash();
            Self::emit_and_store_tx_and_fees_events(
                tx_hash,
                &tx_execution_infos.execute_call_info,
                &tx_execution_infos.fee_transfer_call_info,
            );
            Self::store_transaction(tx_hash, Transaction::Declare(input_transaction), tx_execution_infos.revert_error);

            Ok(())
        }

        /// Since Starknet v0.10.1 the deploy_account transaction replaces the deploy transaction
        /// for deploying account contracts. To use it, you should first pre-fund your
        /// would-be account address so that you could pay the transaction fee (see here for more
        /// details) . You can then send the deploy_account transaction. See `https://docs.starknet.io/documentation/architecture_and_concepts/Blocks/transactions/#deploy_account_transaction`.
        /// # Arguments
        ///
        /// * `origin` - The origin of the transaction.
        /// * `transaction` - The Starknet transaction.
        ///
        ///  # Returns
        ///
        /// * `DispatchResult` - The result of the transaction.
        #[pallet::call_index(3)]
        #[pallet::weight({0})]
        pub fn deploy_account(origin: OriginFor<T>, transaction: DeployAccountTransaction) -> DispatchResult {
            // This ensures that the function can only be called via unsigned transaction.
            ensure_none(origin)?;

            let input_transaction = transaction;
            let chain_id = T::ChainId::get();
            let transaction = input_transaction.into_executable::<T::SystemHash>(chain_id, false);

            // Check if contract is deployed
            ensure!(
                !ContractClassHashes::<T>::contains_key(transaction.contract_address),
                Error::<T>::AccountAlreadyDeployed
            );

            // Execute
            let tx_execution_infos = transaction
                .execute(
                    &mut BlockifierStateAdapter::<T>::default(),
                    &Self::get_block_context(),
                    &RuntimeExecutionConfigBuilder::new::<T>().build(),
                )
                .map_err(|e| {
                    log::error!("failed to deploy account: {:?}", e);
                    Error::<T>::TransactionExecutionFailed
                })?;

            let tx_hash = transaction.tx_hash;
            Self::emit_and_store_tx_and_fees_events(
                tx_hash,
                &tx_execution_infos.execute_call_info,
                &tx_execution_infos.fee_transfer_call_info,
            );
            Self::store_transaction(
                tx_hash,
                Transaction::DeployAccount(input_transaction),
                tx_execution_infos.revert_error,
            );

            Ok(())
        }

        /// Consume a message from L1.
        ///
        /// # Arguments
        ///
        /// * `origin` - The origin of the transaction.
        /// * `transaction` - The Starknet transaction.
        ///
        /// # Returns
        ///
        /// * `DispatchResult` - The result of the transaction.
        ///
        /// # TODO
        /// * Compute weight
        #[pallet::call_index(4)]
        #[pallet::weight({0})]
        pub fn consume_l1_message(
            origin: OriginFor<T>,
            transaction: HandleL1MessageTransaction,
            paid_fee_on_l1: Fee,
        ) -> DispatchResult {
            // This ensures that the function can only be called via unsigned transaction.
            ensure_none(origin)?;

            let input_transaction = transaction;
            let chain_id = Self::chain_id();
            let transaction = input_transaction.into_executable::<T::SystemHash>(chain_id, paid_fee_on_l1, false);

            let nonce: Nonce = transaction.tx.nonce;

            // Ensure that L1 Message has not been executed
            Self::ensure_l1_message_not_executed(&nonce).map_err(|_| Error::<T>::L1MessageAlreadyExecuted)?;

            // Store infornamtion about message being processed
            // The next instruction executes the message
            // Either successfully  or not
            L1Messages::<T>::mutate(|nonces| nonces.insert(nonce));

            // Execute
            let tx_execution_infos = transaction
                .execute(
                    &mut BlockifierStateAdapter::<T>::default(),
                    &Self::get_block_context(),
                    &RuntimeExecutionConfigBuilder::new::<T>().build(),
                )
                .map_err(|e| {
                    log::error!("Failed to consume l1 message: {}", e);
                    Error::<T>::TransactionExecutionFailed
                })?;

            let tx_hash = transaction.tx_hash;
            Self::emit_and_store_tx_and_fees_events(
                tx_hash,
                &tx_execution_infos.execute_call_info,
                &tx_execution_infos.fee_transfer_call_info,
            );
            Self::store_transaction(
                tx_hash,
                Transaction::L1Handler(input_transaction),
                tx_execution_infos.revert_error,
            );

            Ok(())
        }
    }

    #[pallet::inherent]
    impl<T: Config> ProvideInherent for Pallet<T> {
        type Call = Call<T>;
        type Error = InherentError;
        const INHERENT_IDENTIFIER: InherentIdentifier = INHERENT_IDENTIFIER;

        fn create_inherent(data: &InherentData) -> Option<Self::Call> {
            let inherent_data = data
                .get_data::<InherentType>(&INHERENT_IDENTIFIER)
                .expect("Sequencer address inherent data not correctly encoded")
                .unwrap_or(DEFAULT_SEQUENCER_ADDRESS);
            Some(Call::set_sequencer_address { addr: inherent_data })
        }

        fn is_inherent(call: &Self::Call) -> bool {
            matches!(call, Call::set_sequencer_address { .. })
        }
    }

    #[pallet::validate_unsigned]
    impl<T: Config> ValidateUnsigned for Pallet<T> {
        type Call = Call<T>;

        /// Validate unsigned call to this module.
        ///
        /// By default unsigned transactions are disallowed, but implementing the validator
        /// here we make sure that some particular calls (in this case all calls)
        /// are being whitelisted and marked as valid.
        fn validate_unsigned(_source: TransactionSource, call: &Self::Call) -> TransactionValidity {
            // The priority right now is the max u64 - nonce because for unsigned transactions we need to
            // determine an absolute priority. For now we use that for the benchmark (lowest nonce goes first)
            // otherwise we have a nonce error and everything fails.
            // Once we have a real fee market this is where we'll chose the most profitable transaction.

            let transaction = Self::get_call_transaction(call.clone()).map_err(|_| InvalidTransaction::Call)?;

            let tx_priority_info = Self::validate_unsigned_tx_nonce(&transaction)?;

            Self::validate_unsigned_tx(&transaction)?;

            let mut valid_transaction_builder = ValidTransaction::with_tag_prefix("starknet")
                .priority(u64::MAX)
                .longevity(T::TransactionLongevity::get())
                .propagate(true);

            // Make sure txs from same account are executed in correct order (nonce based ordering)
            if let TxPriorityInfo::RegularTxs { sender_address, transaction_nonce, sender_nonce } = tx_priority_info {
                valid_transaction_builder =
                    valid_transaction_builder.and_provides((sender_address, Felt252Wrapper(transaction_nonce.0)));
                if transaction_nonce > sender_nonce {
                    valid_transaction_builder = valid_transaction_builder
                        .and_requires((sender_address, Felt252Wrapper(transaction_nonce.0 - FieldElement::ONE)));
                }
            }

            valid_transaction_builder.build()
        }

        /// From substrate documentation:
        /// Validate the call right before dispatch.
        /// This method should be used to prevent transactions already in the pool
        /// (i.e. passing validate_unsigned) from being included in blocks in case
        /// they became invalid since being added to the pool.
        ///
        /// In the default implementation of pre_dispatch for the ValidateUnsigned trait,
        /// this function calls the validate_unsigned function in order to verify validity
        /// before dispatch. In our case, since transaction was already validated in
        /// `validate_unsigned` we can just return Ok.
        fn pre_dispatch(_call: &Self::Call) -> Result<(), TransactionValidityError> {
            Ok(())
        }
    }
}

/// The Starknet pallet internal functions.
impl<T: Config> Pallet<T> {
    /// Returns the transaction for the Call
    ///
    /// # Arguments
    ///
    /// * `call` - The call to get the sender address for
    ///
    /// # Returns
    ///
    /// The transaction
    fn get_call_transaction(call: Call<T>) -> Result<UserAndL1HandlerTransaction, ()> {
        let tx = match call {
            Call::<T>::invoke { transaction } => UserTransaction::Invoke(transaction).into(),
            Call::<T>::declare { transaction, contract_class } => {
                UserTransaction::Declare(transaction, contract_class).into()
            }
            Call::<T>::deploy_account { transaction } => UserTransaction::DeployAccount(transaction).into(),
            Call::<T>::consume_l1_message { transaction, paid_fee_on_l1 } => {
                UserAndL1HandlerTransaction::L1Handler(transaction, paid_fee_on_l1)
            }
            _ => return Err(()),
        };

        Ok(tx)
    }

    /// Creates a [BlockContext] object. The [BlockContext] is needed by the blockifier to execute
    /// properly the transaction. Substrate caches data so it's fine to call multiple times this
    /// function, only the first transaction/block will be "slow" to load these data.
    pub fn get_block_context() -> BlockContext {
        let block_number = UniqueSaturatedInto::<u64>::unique_saturated_into(frame_system::Pallet::<T>::block_number());
        let block_timestamp = Self::block_timestamp();

        let fee_token_address = Self::fee_token_address();
        let sequencer_address = Self::sequencer_address();

        let chain_id = Self::chain_id_str();

        let vm_resource_fee_cost = Default::default();
        // FIXME: https://github.com/keep-starknet-strange/madara/issues/329
        let gas_price = 10;
        BlockContext {
            block_number: BlockNumber(block_number),
            block_timestamp: BlockTimestamp(block_timestamp),
            chain_id: ChainId(chain_id),
            sequencer_address,
            fee_token_address,
            vm_resource_fee_cost,
            invoke_tx_max_n_steps: T::InvokeTxMaxNSteps::get(),
            validate_max_n_steps: T::ValidateMaxNSteps::get(),
            gas_price,
            max_recursion_depth: T::MaxRecursionDepth::get(),
        }
    }

    /// convert chain_id
    #[inline(always)]
    pub fn chain_id_str() -> String {
        unsafe { from_utf8_unchecked(&T::ChainId::get().0.to_bytes_be()).to_string() }
    }

    /// Get the block hash of the previous block.
    ///
    /// # Arguments
    ///
    /// * `current_block_number` - The number of the current block.
    ///
    /// # Returns
    ///
    /// The block hash of the parent (previous) block or 0 if the current block is 0.
    #[inline(always)]
    pub fn parent_block_hash(current_block_number: &u64) -> Felt252Wrapper {
        if current_block_number == &0 { Felt252Wrapper::ZERO } else { Self::block_hash(current_block_number - 1) }
    }

    /// Get the current block timestamp in seconds.
    ///
    /// # Returns
    ///
    /// The current block timestamp in seconds.
    #[inline(always)]
    pub fn block_timestamp() -> u64 {
        let timestamp_in_millisecond: u64 = T::TimestampProvider::now().unique_saturated_into();
        timestamp_in_millisecond / 1000
    }

    /// Get the number of transactions in the block.
    #[inline(always)]
    pub fn transaction_count() -> u128 {
        Self::pending().len() as u128
    }

    /// Get the number of events in the block.
    #[inline(always)]
    pub fn event_count() -> u128 {
        TxEvents::<T>::iter_values().map(|v| v.len() as u128).sum()
    }

    /// Call a smart contract function.
    pub fn call_contract(
        address: ContractAddress,
        function_selector: EntryPointSelector,
        calldata: Calldata,
    ) -> Result<Vec<Felt252Wrapper>, DispatchError> {
        // Get current block context
        let block_context = Self::get_block_context();
        // Get class hash
        let class_hash = ContractClassHashes::<T>::try_get(address).map_err(|_| Error::<T>::ContractNotFound)?;

        let entrypoint = CallEntryPoint {
            class_hash: Some(class_hash),
            code_address: None,
            entry_point_type: EntryPointType::External,
            entry_point_selector: function_selector,
            calldata,
            storage_address: address,
            caller_address: ContractAddress::default(),
            call_type: CallType::Call,
            initial_gas: INITIAL_GAS,
        };

        let max_n_steps = block_context.invoke_tx_max_n_steps;
        let mut resources = ExecutionResources::default();
        let mut entry_point_execution_context =
            EntryPointExecutionContext::new(block_context, Default::default(), max_n_steps);

        match entrypoint.execute(
            &mut BlockifierStateAdapter::<T>::default(),
            &mut resources,
            &mut entry_point_execution_context,
        ) {
            Ok(v) => {
                log!(debug, "Successfully called a smart contract function: {:?}", v);
                let result = v.execution.retdata.0.iter().map(|x| (*x).into()).collect();
                Ok(result)
            }
            Err(e) => {
                log!(error, "failed to call smart contract {:?}", e);
                Err(Error::<T>::TransactionExecutionFailed.into())
            }
        }
    }

    /// Get storage value at
    pub fn get_storage_at(contract_address: ContractAddress, key: StorageKey) -> Result<StarkFelt, DispatchError> {
        // Get state
        ensure!(ContractClassHashes::<T>::contains_key(contract_address), Error::<T>::ContractNotFound);
        Ok(Self::storage((contract_address, key)))
    }

    /// Store a Starknet block in the blockchain.
    ///
    /// # Arguments
    ///
    /// * `block_number` - The block number.
    fn store_block(block_number: u64) {
        let block: StarknetBlock;
        if frame_system::Pallet::<T>::digest().logs().len() >= 1 {
            match &frame_system::Pallet::<T>::digest().logs()[0] {
                DigestItem::PreRuntime(mp_digest_log::MADARA_ENGINE_ID, encoded_data) => {
                    block = match StarknetBlock::decode(&mut encoded_data.as_slice()) {
                        Ok(b) => b,
                        Err(e) => {
                            log!(error, "Failed to decode block: {:?}", e);
                            return;
                        }
                    };

                    let blockhash = Felt252Wrapper::try_from(block.header().extra_data.unwrap()).unwrap();
                    BlockHash::<T>::insert(block_number, blockhash);
                    Pending::<T>::kill();
                    let digest = DigestItem::Consensus(MADARA_ENGINE_ID, mp_digest_log::Log::Block(block).encode());
                    frame_system::Pallet::<T>::deposit_log(digest);
                }
                _ => {
                    log!(info, "Block not found in store_block")
                }
            }
        } else {
            let transactions = Self::pending();
            let transaction_hashes = Self::pending_hashes();
            assert_eq!(
                transactions.len(),
                transaction_hashes.len(),
                "transactions and transaction hashes should be the same length"
            );
            let transaction_count = transactions.len();

            let parent_block_hash = Self::parent_block_hash(&block_number);
            let events: Vec<StarknetEvent> = transaction_hashes.iter().flat_map(TxEvents::<T>::take).collect();

            let global_state_root = Felt252Wrapper::default();

<<<<<<< HEAD
            let sequencer_address = Self::sequencer_address();
            let block_timestamp = Self::block_timestamp();

            let chain_id = Self::chain_id();
            let (transaction_commitment, event_commitment) =
                mp_commitments::calculate_commitments::<T::SystemHash>(&transactions, &events, chain_id, block_number);
            let protocol_version = T::ProtocolVersion::get();
            let extra_data = None;

            let block = StarknetBlock::new(
                StarknetHeader::new(
                    parent_block_hash.into(),
                    block_number.into(),
                    global_state_root.into(),
                    sequencer_address,
                    block_timestamp,
                    transaction_count as u128,
                    transaction_commitment.into(),
                    events.len() as u128,
                    event_commitment.into(),
                    protocol_version,
                    extra_data,
                ),
                transactions,
            );
            // Save the block number <> hash mapping.
            let blockhash = block.header().hash::<T::SystemHash>();
            BlockHash::<T>::insert(block_number, blockhash);

            // Kill pending storage.
            // There is no need to kill `TxEvents` as we used `take` while iterating over it.
            Pending::<T>::kill();
            PendingHashes::<T>::kill();

            let digest = DigestItem::Consensus(MADARA_ENGINE_ID, mp_digest_log::Log::Block(block).encode());
            frame_system::Pallet::<T>::deposit_log(digest);
        }
=======
        let chain_id = Self::chain_id();
        let (transaction_commitment, event_commitment) =
            mp_commitments::calculate_commitments::<T::SystemHash>(&transactions, &events, chain_id);
        let protocol_version = T::ProtocolVersion::get();
        let extra_data = None;

        // TODO: Compute l1_gas_price correctly
        let l1_gas_price = ResourcePrice::default();

        let block = StarknetBlock::new(
            StarknetHeader::new(
                parent_block_hash.into(),
                block_number,
                global_state_root.into(),
                sequencer_address,
                block_timestamp,
                transaction_count as u128,
                transaction_commitment.into(),
                events.len() as u128,
                event_commitment.into(),
                protocol_version,
                l1_gas_price,
                extra_data,
            ),
            transactions,
        );
        // Save the block number <> hash mapping.
        let blockhash = block.header().hash::<T::SystemHash>();
        BlockHash::<T>::insert(block_number, blockhash);

        // Kill pending storage.
        // There is no need to kill `TxEvents` as we used `take` while iterating over it.
        Pending::<T>::kill();
        PendingHashes::<T>::kill();

        let digest = DigestItem::Consensus(MADARA_ENGINE_ID, mp_digest_log::Log::Block(block).encode());
        frame_system::Pallet::<T>::deposit_log(digest);
>>>>>>> 2d3f8298
    }

    /// Aggregate L2 > L1 messages from the call info.
    ///
    /// # Arguments
    ///
    /// * `tx_hash` - The hash of the transaction being processed
    /// * `call_info` — A ref to the call info structure.
    /// * `next_order` — Next expected message order, has to be 0 for a top level invocation
    ///
    /// # Returns
    ///
    /// Next expected message order
    fn aggregate_messages_in_call_info(tx_hash: TransactionHash, call_info: &CallInfo, next_order: usize) -> usize {
        let mut message_idx = 0;
        let mut inner_call_idx = 0;
        let mut next_order = next_order;

        loop {
            // Store current call's messages as long as they have sequential orders
            if message_idx < call_info.execution.l2_to_l1_messages.len() {
                let ordered_message = &call_info.execution.l2_to_l1_messages[message_idx];
                if ordered_message.order == next_order {
                    let message = MessageToL1 {
                        from_address: call_info.call.storage_address,
                        to_address: ordered_message.message.to_address,
                        payload: ordered_message.message.payload.clone(),
                    };
                    TxMessages::<T>::append(tx_hash, message);
                    next_order += 1;
                    message_idx += 1;
                    continue;
                }
            }

            // Go deeper to find the continuation of the sequence
            if inner_call_idx < call_info.inner_calls.len() {
                next_order =
                    Self::aggregate_messages_in_call_info(tx_hash, &call_info.inner_calls[inner_call_idx], next_order);
                inner_call_idx += 1;
                continue;
            }

            // At this point we have iterated over all sequential messages and visited all internal calls
            break;
        }

        next_order
    }

    /// Emit events from the call info.
    ///
    /// # Arguments
    ///
    /// * `call_info` — A ref to the call info structure.
    /// * `next_order` — Next expected event order, has to be 0 for a top level invocation
    ///
    /// # Returns
    ///
    /// Next expected event order
    #[inline(always)]
    fn emit_events_in_call_info(tx_hash: TransactionHash, call_info: &CallInfo, next_order: usize) -> usize {
        let mut event_idx = 0;
        let mut inner_call_idx = 0;
        let mut next_order = next_order;

        loop {
            // Emit current call's events as long as they have sequential orders
            if event_idx < call_info.execution.events.len() {
                let ordered_event = &call_info.execution.events[event_idx];
                if ordered_event.order == next_order {
                    let event = StarknetEvent {
                        from_address: call_info.call.storage_address,
                        content: ordered_event.event.clone(),
                    };
                    Self::deposit_event(Event::<T>::StarknetEvent(event.clone()));
                    TxEvents::<T>::append(tx_hash, event);
                    next_order += 1;
                    event_idx += 1;
                    continue;
                }
            }

            // Go deeper to find the continuation of the sequence
            if inner_call_idx < call_info.inner_calls.len() {
                next_order =
                    Self::emit_events_in_call_info(tx_hash, &call_info.inner_calls[inner_call_idx], next_order);
                inner_call_idx += 1;
                continue;
            }

            // At this point we have iterated over all sequential events and visited all internal calls
            break;
        }

        next_order
    }

    /// Estimate the fee associated with transaction
    pub fn estimate_fee(transactions: Vec<UserTransaction>) -> Result<Vec<(u64, u64)>, DispatchError> {
        let chain_id = Self::chain_id();

        let execution_results = execute_txs_and_rollback::<T>(
            &transactions,
            &Self::get_block_context(),
            chain_id,
            &mut RuntimeExecutionConfigBuilder::new::<T>().with_query_mode().build(),
        )?;

        let mut results = vec![];
        for res in execution_results {
            match res {
                Ok(tx_exec_info) => {
                    log!(info, "Successfully estimated fee: {:?}", tx_exec_info);
                    if let Some(l1_gas_usage) = tx_exec_info.actual_resources.0.get("l1_gas_usage") {
                        results.push((tx_exec_info.actual_fee.0 as u64, *l1_gas_usage as u64));
                    } else {
                        return Err(Error::<T>::TransactionExecutionFailed.into());
                    }
                }
                Err(e) => {
                    log!(info, "Failed to estimate fee: {:?}", e);
                    return Err(Error::<T>::TransactionExecutionFailed.into());
                }
            }
        }
        Ok(results)
    }

    pub fn simulate_transactions(
        transactions: Vec<UserTransaction>,
        simulation_flags: SimulationFlags,
    ) -> Result<Vec<SimulatedTransaction>, DispatchError> {
        let chain_id = Self::chain_id();

        let execution_results = execute_txs_and_rollback::<T>(
            &transactions,
            &Self::get_block_context(),
            chain_id,
            &mut RuntimeExecutionConfigBuilder::new::<T>().with_simulation_mode(&simulation_flags).build(),
        )?;

        fn get_function_invocation(
            call_info: Option<&CallInfo>,
        ) -> TransactionExecutionResult<Option<FunctionInvocation>> {
            call_info.map(FunctionInvocation::try_from).transpose()
        }

        let mut results = vec![];
        for (tx, res) in transactions.iter().zip(execution_results.iter()) {
            match res {
                Ok(tx_exec_info) => {
                    let validate_invocation = get_function_invocation(tx_exec_info.validate_call_info.as_ref())
                        .map_err(|err| {
                            log::error!("Failed to convert validate call info to function invocation: {}", err);
                            Error::<T>::TransactionExecutionFailed
                        })?;
                    let fee_transfer_invocation = get_function_invocation(tx_exec_info.fee_transfer_call_info.as_ref())
                        .map_err(|err| {
                            log::error!("Failed to convert fee transfer call info to function invocation: {}", err);
                            Error::<T>::TransactionExecutionFailed
                        })?;

                    let transaction_trace = match tx {
                        UserTransaction::Invoke(_) => TransactionTrace::Invoke(InvokeTransactionTrace {
                            validate_invocation,
                            execute_invocation: convert_call_info_to_execute_invocation::<T>(
                                tx_exec_info
                                    .execute_call_info
                                    .as_ref()
                                    .ok_or(Error::<T>::TransactionExecutionFailed)?,
                                tx_exec_info.revert_error.as_ref(),
                            )?,
                            fee_transfer_invocation,
                            // TODO(#1291): Compute state diff correctly
                            state_diff: Some(StateDiff::default()),
                        }),
                        UserTransaction::Declare(_, _) => TransactionTrace::Declare(DeclareTransactionTrace {
                            validate_invocation,
                            fee_transfer_invocation,
                            // TODO(#1291): Compute state diff correctly
                            state_diff: Some(StateDiff::default()),
                        }),
                        UserTransaction::DeployAccount(_) => {
                            TransactionTrace::DeployAccount(DeployAccountTransactionTrace {
                                validate_invocation,
                                constructor_invocation: tx_exec_info
                                    .execute_call_info
                                    .as_ref()
                                    .ok_or(Error::<T>::TransactionExecutionFailed)?
                                    .try_into()
                                    .map_err(|_| Error::<T>::TransactionExecutionFailed)?,

                                fee_transfer_invocation,
                                // TODO(#1291): Compute state diff correctly
                                state_diff: Some(StateDiff::default()),
                            })
                        }
                    };
                    let gas_consumed = tx_exec_info
                        .execute_call_info
                        .as_ref()
                        .map(|x| x.execution.gas_consumed)
                        .ok_or(Error::<T>::TransactionExecutionFailed)?;
                    let overall_fee = tx_exec_info.actual_fee.0 as u64;
                    let gas_price = if gas_consumed > 0 { overall_fee / gas_consumed } else { 0 };
                    results.push(SimulatedTransaction {
                        transaction_trace,
                        fee_estimation: FeeEstimate { gas_consumed, gas_price, overall_fee },
                    });
                }
                Err(_e) => {
                    return Err(Error::<T>::TransactionExecutionFailed.into());
                }
            }
        }

        Ok(results)
    }

    pub fn emit_and_store_tx_and_fees_events(
        tx_hash: TransactionHash,
        execute_call_info: &Option<CallInfo>,
        fee_transfer_call_info: &Option<CallInfo>,
    ) {
        if let Some(call_info) = execute_call_info {
            Self::emit_events_in_call_info(tx_hash, call_info, 0);
            Self::aggregate_messages_in_call_info(tx_hash, call_info, 0);
        }
        if let Some(call_info) = fee_transfer_call_info {
            Self::emit_events_in_call_info(tx_hash, call_info, 0);
            Self::aggregate_messages_in_call_info(tx_hash, call_info, 0);
        }
    }

    fn store_transaction(tx_hash: TransactionHash, tx: Transaction, revert_reason: Option<String>) {
        Pending::<T>::append(tx);
        PendingHashes::<T>::append(tx_hash);
        TxRevertError::<T>::set(tx_hash, revert_reason);
    }

    pub fn chain_id() -> Felt252Wrapper {
        T::ChainId::get()
    }

    pub fn program_hash() -> Felt252Wrapper {
        T::ProgramHash::get()
    }

    pub fn is_transaction_fee_disabled() -> bool {
        T::DisableTransactionFee::get()
    }
}<|MERGE_RESOLUTION|>--- conflicted
+++ resolved
@@ -1026,7 +1026,6 @@
 
             let global_state_root = Felt252Wrapper::default();
 
-<<<<<<< HEAD
             let sequencer_address = Self::sequencer_address();
             let block_timestamp = Self::block_timestamp();
 
@@ -1035,6 +1034,9 @@
                 mp_commitments::calculate_commitments::<T::SystemHash>(&transactions, &events, chain_id, block_number);
             let protocol_version = T::ProtocolVersion::get();
             let extra_data = None;
+
+            // TODO: Compute l1_gas_price correctly
+            let l1_gas_price = ResourcePrice::default();
 
             let block = StarknetBlock::new(
                 StarknetHeader::new(
@@ -1048,6 +1050,7 @@
                     events.len() as u128,
                     event_commitment.into(),
                     protocol_version,
+                    l1_gas_price,
                     extra_data,
                 ),
                 transactions,
@@ -1064,45 +1067,6 @@
             let digest = DigestItem::Consensus(MADARA_ENGINE_ID, mp_digest_log::Log::Block(block).encode());
             frame_system::Pallet::<T>::deposit_log(digest);
         }
-=======
-        let chain_id = Self::chain_id();
-        let (transaction_commitment, event_commitment) =
-            mp_commitments::calculate_commitments::<T::SystemHash>(&transactions, &events, chain_id);
-        let protocol_version = T::ProtocolVersion::get();
-        let extra_data = None;
-
-        // TODO: Compute l1_gas_price correctly
-        let l1_gas_price = ResourcePrice::default();
-
-        let block = StarknetBlock::new(
-            StarknetHeader::new(
-                parent_block_hash.into(),
-                block_number,
-                global_state_root.into(),
-                sequencer_address,
-                block_timestamp,
-                transaction_count as u128,
-                transaction_commitment.into(),
-                events.len() as u128,
-                event_commitment.into(),
-                protocol_version,
-                l1_gas_price,
-                extra_data,
-            ),
-            transactions,
-        );
-        // Save the block number <> hash mapping.
-        let blockhash = block.header().hash::<T::SystemHash>();
-        BlockHash::<T>::insert(block_number, blockhash);
-
-        // Kill pending storage.
-        // There is no need to kill `TxEvents` as we used `take` while iterating over it.
-        Pending::<T>::kill();
-        PendingHashes::<T>::kill();
-
-        let digest = DigestItem::Consensus(MADARA_ENGINE_ID, mp_digest_log::Log::Block(block).encode());
-        frame_system::Pallet::<T>::deposit_log(digest);
->>>>>>> 2d3f8298
     }
 
     /// Aggregate L2 > L1 messages from the call info.
