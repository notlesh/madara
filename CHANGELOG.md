git # Deoxys Changelog

## Next release

<<<<<<< HEAD
- refacto: rpc methods and removed rpc-core
=======
- refactor(generic): reduced runtime dependence on generics
>>>>>>> 9d8b2699
- fix(sync): Cleaned mc-sync isolating fetch process + added shared SyncStatus
- feat(self-hosted): host our own runner
- fix(deps): Removed unused dependencies
- feat(multi-trie): Added support for persistent storage tries
- feat(pending): added support for pending blocks in RPC requests
- perf(l2 sync): parallel fetching of blocks, classes, state updates
- fix l1 thread to reflect correct state_root, block_number, block_hash
- fix: remove gas_price and update starknet-rs from fork (temporary fix)
- fix(root): got state root to work (does not support class root yet)
- refactor(substrate_hash): Substrate hash is now retrieved via rpc client in
  `l2.rs`
- fix(worflows): fix toolchain and cache issue
- feat: Removal of the hardcoded mainnet configuration
- refactor: pass new CI
- fix(workflows): Fix deoxys CI
- feat(rpc): add_invoke_tx, add_deploy_account_tx, add_declare_tx
- feat(rpc): tx_receipt, re-execute tx
- feat(script): added CI scripts for starting Deoxys and comparing JSON RPC
  calls
- perf(verify_l2): parallelized l2 state root update
- perf(state_commitment): parallelized state commitment hash computations
- fix(L1): fix l1 thread with battle tested implementation + removed l1-l2
- fix: update and store ConfigFetch in l2 sync(), chainId rpc call
- fix: get_events paging with continuation_token
- fix(class): #125
- fix(getStorageAt): #28
- fix(genesis): #107
- fix(class): #32 #33 #34
- fix(class): #116
- feat(class): download classes from sequencer
- feat: update and store highest block hash and number from sequencer
- feat: store events in block, return events in call get_transaction_receipt
- fix: updating outdated links to external resources in documentation
- feat(client/data-availability): implement custom error handling
- fix: get_block_by_block_hash then default rather than error
- feat(rpc): added `get_state_update` real values from DA db
- feat: add transparent representation to `Felt252Wrapper`
- feat(rpc/trace_api): add `trace_block_transaction`
- chore(db): changed the way hashes are encoded
- feat(rpc/trace_api): add `trace_transaction`

## v0.7.0

- chore: release v0.7.0
- refacto: remove abusive `TryInto` impl
- dev: optimize tx trace creation
- dev: make Madara std compatible
- CI: fix taplo version
- chore: add cache usage for `getEvents` and `getTransactionReceipt`
- fix: cairo1 contracts should be identified by their sierra class hash
- fix(cli): repair broken cli for da conf
- feat(client): on `add_declare_transaction` store sierra contract classes in
  the madara backend
- chore: use struct error in client/db
- fix: don't ignore Sierra to CASM mapping in genesis config
- refacto: early exit txs fee estimation when one fails
- dev: fix linter warning in README.md
- fix: remove waiting loop from `getTxReceipt`
- feat: types in `mp-transactions` impl a method to get their version
- feat: make L1 gas price a `const` of the `RuntimeConfig`
- fix: broken class hashes and contracts in genesis
- refactor: rename LAST_SYNCED_L1_BLOCK to be more clear
- chore: add headers to da calldata, fix eth da in sovereign mode
- refacto(simulate_tx): move logic to the client
- chore: added ca-certificate in DockerFile for SSL related issues
- chore(primitives/commitment): remove crate
- chore(primitives/block/header): remove starknet-trie dependent fields
- refacto(primitives/db): add a temporary way to get a fake global state root
- feat(rpc): add starknet_version and eth_l1_gas_fee on block header
- fix(spec_version): spec version now returning 0.5.1
- chore: feature flags for avail and celestia DA
- feat(rpc): added support for v0.5.1 JSON-RPC specs
- feat(rpc): added ordered messages/events in trace fields
- feat(rpc): support for starknet.rs v0.5.1 version
- feat(rpc): added execution resources in trace fields
- feat(rpc): added state diff field in trace fields
- refactor: removed benchmarking folder and traces of CI pipeline
- fix: decouple is_query into is_query and offset_version
- feat: add sierra to casm class hash mapping to genesis assets
- chore: remove ArgentMulticall from genesis assets
- feat: remove `seq_addr_updated` from `GenesisData`
- chore: added prometheus metrics for da layer
- chore: bump celestia rpc crate version
- fix(DA): run the proof first then the state update
- fix: `prove_current_block` is called after `update_state`
- ci: add foundry ci task to push workflow
- fix: first tx for non deployed account is valid
- fix: incorrect base url for fetching config
- feat: add predeployed accounts to genesis state
- feat(rpc): Added starknet_simulateTransactions
- fix: Change serialization of bitvec to &[u8] in merkle tree to avoid memory
  uninitialized
- chore: change SCARB config version for foundry CI
- feat(da): update da calldata encoding to v0.11.0 spec, da conf examples, da
  conf flag, da-tests in CI
- refactor: use `map` in `estimate_fee` to stop computation on error
- fix(node/commands): md5 are also checked when running setup --from-local
- feat(data-availability): extend eth config with poll interval
- fix(snos-output): expose snos codec, remove unused `get_starknet_messages`
  runtime method, and unnecessary mp-snos-output dependencies
- feat(program-hash): add new pallet constant for Starknet OS progam hash;
  expose runtime getter method; add dedicated crate to manage versions
- feat(runtime): expose fee token address getter method
- feat(settlement): run client thread responsible for pushing state updates and
  messaging on Ethereum
- feat(settlement): starknet core contract tests with anvil sandbox
- fix(rpc-test): incorrect node url
- feat(settlement): e2e test with Madara node settling on Ethereum contract
- refactor: use `map` in `estimate_fee` to stop computation on error
- fix: `tempdir` crate has been deprecated; use `tempfile` instead
- dev: add avail and celestia crates behind a feature flag
- dev: replace md5 with sha3_256 hash function
- feat: fixing getNonce Rpc Call and adding a new test
- refactor: use Zaun crate for Starknet core contract bindings
- refactor: use Anvil sandbox from Zaun crate
- feat(rpc): estimateMessageFee RPC call implementation

## v0.6.0

- chore: release v0.6.0
- refacto: substrate/starknet names in rpc library
- feat(rpc): Added starknet_getTransactionStatus and removed
  starknet_pendingTransactions
- feat(rpc): add starknet_specVersion rpc + added test for future support
- docs: Added v0.6.0-rc5 documentation above the rpc method functions
- dev(deps): bump starknet rs, use Eq for EmmitedEvents comparaison
- test(rust-rpc-test): use undeclared contracts for declare transactions testing
- build: update blockifier, fix divergent substrat block hash
- chore: remove tests that run in wasm and native, only wasm from now
- chore: split StarknetRpcApi trait in two, like in openRPC specs
- refacto: move starknet runtime api in it's own crate
- chore: update README.md and getting-started.md
- chore: remove crates that have been copy-pasted from plkdtSDK
- feat(rpc): return deployed contract address and actual fee in transaction
  receipt
- fix: Wait for 1 minute for transaction to be processed in
  get_transaction_receipt rpc
- ci: Fix starknet foundry sncast not found
- fix: Ensure transaction checks are compatible with starknet-rs
- ci: Run Starknet Foundry tests against Madara RPC
- fix: add name, symbol and decimals to fee token storage
- fix: dependencies for dockerfile and binaries
- docs: add translation of madara beast article to spanish
- chore: update starknet-js version in faucet-setup docs
- dev(compilation): add incremental compilation
- feat(rpc): add support for bulk estimate fee
- feat: add argent multicall contract to genesis
- chore(data-availability): update avail-subxt to version 0.4.0
- fix(ci): setup should fetch files from local config
- chore: deprecate `madara-app` and `madara-dev-explorer` modules
- chore(data-availability-avail): implement fire and forget, and add ws
  reconnection logic
- chore: update `polkadot-sdk` to `release-polkadot-v1.3.0`
- feat: fallback default file for DA and Settlement configuration files

## v0.5.0

- chore: release v0.5.0
- test: add transaction pool logic unit tests
- feat(client): spawn a task that listen to storage changes and build the
  resulting commiment state diff for each block
- dev(StarknetRPC): log error received from node before mapping to
  InternalServerError
- fix: change 'nonce too high' to log in debug instead of info
- chore: update deps, vm ressource fee cost are now FixedU128, and stored in an
  hashmap
- ci: change jobs order in the workflow
- ci: run integrations tests in the same runner as build
- ci: replace ci cache with rust-cache
- fix(transactions): remove `nonce` field from InvokeV0 tx
- feat(transactions): don't enforce ordering in validate_unsigned for invokeV0
- test(pallet): add function to get braavos hash
- fix: event commitment documentation typo
- ci: added testing key generation in the ci
- fix(starknet-rpc-test): init one request client per runtime
- test: validate Nonce for unsigned user txs
- fix: fixed declare V0 placeholder with the hash of an empty list of felts
- feat(cli): `run` is the by default command when running the `madara` bin
- refacto(cli): `run` and `setup` commands are defined in their own files
- refacto(cli): `run.testnet` argument removed in favor of the substrate native
  `chain` arg
- feat(cli): `run.fetch_chain_spec` argument removed in favor of the substrate
  native `chain` arg
- feat(cli): `setup` require a source file, either from an url or a path on the
  local filesystem
- chore(cli): use `Url`, `Path` and `PathBuf` types rather than `String`
- refacto(cli): moved the pallet/chain_spec/utils methods to the node crate
- feat(cli): `madara_path` arg has been remove, we use the substrate native
  `base_path` arg instead
- feat(cli): sharingan chain specs are loaded during the compilation, not
  downloaded from github
- refacto(pallet/starknet): `GenesisLoader` refactored as `GenesisData` + a
  `base_path` field
- feat(cli): for `run` param `--dev` now imply `--tmp`, as it is in substrate
- test(starknet-rpc-test): run all tests against a single madara node
- fix(service): confusing message when node starts (output the actual sealing
  method being used)
- refactor(sealing): how the sealing mode is passed into runtime
- feat(sealing): finalization for instant sealing
- test(starknet-js-test): run basic starknetjs compatibility tests again the
  madara node
- feat(cache-option): add an option to enable aggressive caching in command-line
  parameters

## v0.4.0

- chore: release v0.4.0
- feat: better management of custom configurations for genesis assets
- feat: use actual vm resource costs
- fix: add setup and run for rpc tests
- fix: fix clap for run command
- fix: add `madara_path` flag for setup command
- fix: add official references to configs files
- fix: cargo update and `main` branch prettier fix
- fix: fix sharingan chain spec
- fix: update madara infra to main branch
- fix: update `Cargo.lock`
- fix: rpc test failing
- refactor: exported chain id constant in mp-chain-id crate and added one for
  SN_MAIN
- ci: disable pr close workflow
- ci: add ci verification for detecting genesis changes and config hashes
- test: add e2e test for `estimate_fee`

## v0.3.0

- chore: release v0.3.0
- chore: big transaction type refactoring
- chore: split `primitives` crates into multiple smaller crates
- chore: improve logging about transaction when nonce is too high
- chore: add real class hash values for genesis config
- fix: use specific commit for avail and celestia
- fix: change dep of rustdoc on push
- fix: initial_gas set to max_fee and fixed fee not being charged when max_fee=0
- fix: correct value of compiled_class_hash in RPCTransaction
- fix: std feature import in transactions crate
- fix: replace all calls to `transmute` by calls `from_raw_parts`
- fix: estimate_fee should make sure all transaction have a version being
  2^128 + 1 or 2^128+2 depending on the tx type
- feat: modify the hash_bytes functions in `poseidon` and `pedersen` for dynamic
  data length
- feat: print development accounts at node startup
- feat: unification of the DA interface
- feat: bump starknet-core to 0.6.0 and remove InvokeV0
- feat: use resolver 2 for cargo in the workspace
- feat: impl tx execution and verification as traits
- perf: reduce the amount of data stored in the runtime and use the Substrate
  block to as source of data in the client
- perf: use perfect hash function in calculate_l1_gas_by_vm_usage
- build: restructure code for rust latest version
- build: bump rustc nightly version to 1.74 date
- buid: add rust-analyzer to toolchain components
- ci: scope cache by branch and add cache cleanup
- ci: increase threshold for codecov to 1%
- test: add `starknet-rpc-test` crate to the workspace
- test: add test to check tx signed by OZ account can be signed with Argent pk
- buid: add rust-analyzer to toolchain components
- ci: increase threshold for codecov to 1%
- replace all calls to `transmute` by calls `from_raw_parts`
- big transaction type refactoring
- impl tx execution and verification as traits
- reduce the amount of data stored in the runtime and use the Substrate block to
  as source of data in the client
- perf: use perfect hash function in calculate_l1_gas_by_vm_usage
- chore: add tests for tx hashing
- split `primitives` crates into multiple smaller crates
- fix: std feature import in transactions crate
- chore: improve logging about transaction when nonce is too high
- fix: rpc tests and background node run
- test: add tests for simulate tx offset
- test: add tests for tx hashing
- fix: bring back messages in transaction receipts
- feat: starknet os program output primitive

## v0.2.0

- add-contributors: `0xAsten`, `m-kus`, `joaopereira12`, `kasteph`
- ci: add verification if build-spec is working
- ci: added wasm to test
- ci: disable benchmark for pushes and pr's
- ci: fix docker and binaries build
- ci: don't enforce changelog on PR's with label `dependencies`
- doc: added translation of madara beast article.md to portuguese and russian
- doc: app chain template added in README
- fix: RPC getClassAt cairo legacy program code encoding
- fix: build-spec not working by setting the madara-path always and fetching
  relevant files
- fix: events are emitted in correct sequential order
- fix: expected event idx in continuation tokens in test responses
- fix: update RPC URL to use localhost instead of 0.0.0.0 in hurl.config file
- fix: update the default port for running Madara locally in getting-started.md
  file from 9933 to 9944.
- fix: replace the 0 initial gas value with u128::MAX because view call
  entrypoints were failing
- chore: remove global state root
- chore: cairo-contracts compilation scripts & docs are updated, cairo_0
  contracts recompiled
- chore: rebase of core deps and 0.12.1

## v0.1.0

- ci: rm codespell task and rm .codespellignore
- feat: refactor flags on tests
- feat: fetch config files from gh repo
- refactor: remove config files from the code
- ci: stop closing stale issues
- ci: reactivate changelog enforcement
- cli: change dev flag behaviour and created alias for base and madara path
- configs: fix genesis.json refs to link the config folder
- ci: downgraded windows runner to windows-latest
- ci: added windows binaries build and upload the binaries to the release page
- ci: add `CHANGELOG.md` and enforce it is edited for each PR on `main`
- fix: removed `madara_runtime` as a dependency in the client crates and make
  errors more expressive
- fix: state root bug fix where the tree was stored in runtime _before_ being
  committed
- feat: add a `genesis_loader` for the node and mocking
- feat: add `madara_tsukuyomi` as a submodule
- branding: use new logo in the README
- dev: Get the block status from the actual block in get_block_with_tx_hashes
- fix: l1-l2 messaging
- dev : clean contracts and compiled files<|MERGE_RESOLUTION|>--- conflicted
+++ resolved
@@ -2,11 +2,8 @@
 
 ## Next release
 
-<<<<<<< HEAD
-- refacto: rpc methods and removed rpc-core
-=======
+- refactor: rpc methods and removed rpc-core
 - refactor(generic): reduced runtime dependence on generics
->>>>>>> 9d8b2699
 - fix(sync): Cleaned mc-sync isolating fetch process + added shared SyncStatus
 - feat(self-hosted): host our own runner
 - fix(deps): Removed unused dependencies
